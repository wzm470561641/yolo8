--- conflicted
+++ resolved
@@ -1,103 +1,3 @@
-<<<<<<< HEAD
-# Ultralytics YOLO 🚀, AGPL-3.0 license
-
-name: 🐛 Bug Report
-# title: " "
-description: Problems with YOLOv8
-labels: [bug, triage]
-body:
-  - type: markdown
-    attributes:
-      value: |
-        Thank you for submitting a YOLOv8 🐛 Bug Report!
-
-  - type: checkboxes
-    attributes:
-      label: Search before asking
-      description: >
-        Please search the Ultralytics [Docs](https://docs.ultralytics.com) and [issues](https://github.com/ultralytics/ultralytics/issues) to see if a similar bug report already exists.
-      options:
-        - label: >
-            I have searched the YOLOv8 [issues](https://github.com/ultralytics/ultralytics/issues) and found no similar bug report.
-          required: true
-
-  - type: dropdown
-    attributes:
-      label: YOLOv8 Component
-      description: |
-        Please select the part of YOLOv8 where you found the bug.
-      multiple: true
-      options:
-        - "Install"
-        - "Train"
-        - "Val"
-        - "Predict"
-        - "Export"
-        - "Multi-GPU"
-        - "Augmentation"
-        - "Hyperparameter Tuning"
-        - "Integrations"
-        - "Other"
-    validations:
-      required: false
-
-  - type: textarea
-    attributes:
-      label: Bug
-      description: Provide console output with error messages and/or screenshots of the bug.
-      placeholder: |
-        💡 ProTip! Include as much information as possible (screenshots, logs, tracebacks etc.) to receive the most helpful response.
-    validations:
-      required: true
-
-  - type: textarea
-    attributes:
-      label: Environment
-      description: Please specify the software and hardware you used to produce the bug.
-      placeholder: |
-        Paste output of `yolo checks` or `ultralytics.checks()` command, i.e.:
-        ```
-        Ultralytics YOLOv8.0.181 🚀 Python-3.11.2 torch-2.0.1 CPU (Apple M2)
-        Setup complete ✅ (8 CPUs, 16.0 GB RAM, 266.5/460.4 GB disk)
-
-        OS                  macOS-13.5.2
-        Environment         Jupyter
-        Python              3.11.2
-        Install             git
-        RAM                 16.00 GB
-        CPU                 Apple M2
-        CUDA                None
-        ```
-    validations:
-      required: false
-
-  - type: textarea
-    attributes:
-      label: Minimal Reproducible Example
-      description: >
-        When asking a question, people will be better able to provide help if you provide code that they can easily understand and use to **reproduce** the problem.
-        This is referred to by community members as creating a [minimal reproducible example](https://docs.ultralytics.com/help/minimum_reproducible_example/).
-      placeholder: |
-        ```
-        # Code to reproduce your issue here
-        ```
-    validations:
-      required: false
-
-  - type: textarea
-    attributes:
-      label: Additional
-      description: Anything else you would like to share?
-
-  - type: checkboxes
-    attributes:
-      label: Are you willing to submit a PR?
-      description: >
-        (Optional) We encourage you to submit a [Pull Request](https://github.com/ultralytics/ultralytics/pulls) (PR) to help improve YOLOv8 for everyone, especially if you have a good understanding of how to implement a fix or feature.
-        See the YOLOv8 [Contributing Guide](https://docs.ultralytics.com/help/contributing) to get started.
-      options:
-        - label: Yes I'd like to help by submitting a PR!
-=======
 # Ultralytics YOLO 🚀, AGPL-3.0 license
 
 name: 🐛 Bug Report
@@ -194,5 +94,4 @@
         (Optional) We encourage you to submit a [Pull Request](https://github.com/ultralytics/ultralytics/pulls) (PR) to help improve Ultralytics YOLO for everyone, especially if you have a good understanding of how to implement a fix or feature.
         See the Ultralytics YOLO [Contributing Guide](https://docs.ultralytics.com/help/contributing) to get started.
       options:
-        - label: Yes I'd like to help by submitting a PR!
->>>>>>> 9f22f451
+        - label: Yes I'd like to help by submitting a PR!