<<<<<<< HEAD
# Ultralytics YOLO 🚀, AGPL-3.0 license
"""
Helper file to build Ultralytics Docs reference section. Recursively walks through ultralytics dir and builds an MkDocs
reference section of *.md files composed of classes and functions, and also creates a nav menu for use in mkdocs.yaml.

Note: Must be run from repository root directory. Do not run from docs directory.
"""

import re
import subprocess
from collections import defaultdict
from pathlib import Path

# Constants
hub_sdk = False
if hub_sdk:
    PACKAGE_DIR = Path("/Users/glennjocher/PycharmProjects/hub-sdk/hub_sdk")
    REFERENCE_DIR = PACKAGE_DIR.parent / "docs/reference"
    GITHUB_REPO = "ultralytics/hub-sdk"
else:
    FILE = Path(__file__).resolve()
    PACKAGE_DIR = FILE.parents[1] / "ultralytics"  # i.e. /Users/glennjocher/PycharmProjects/ultralytics/ultralytics
    REFERENCE_DIR = PACKAGE_DIR.parent / "docs/en/reference"
    GITHUB_REPO = "ultralytics/ultralytics"


def extract_classes_and_functions(filepath: Path) -> tuple:
    """Extracts class and function names from a given Python file."""
    content = filepath.read_text()
    class_pattern = r"(?:^|\n)class\s(\w+)(?:\(|:)"
    func_pattern = r"(?:^|\n)def\s(\w+)\("

    classes = re.findall(class_pattern, content)
    functions = re.findall(func_pattern, content)

    return classes, functions


def create_markdown(py_filepath: Path, module_path: str, classes: list, functions: list):
    """Creates a Markdown file containing the API reference for the given Python module."""
    md_filepath = py_filepath.with_suffix(".md")
    exists = md_filepath.exists()

    # Read existing content and keep header content between first two ---
    header_content = ""
    if exists:
        existing_content = md_filepath.read_text()
        header_parts = existing_content.split("---")
        for part in header_parts:
            if "description:" in part or "comments:" in part:
                header_content += f"---{part}---\n\n"
    if not any(header_content):
        header_content = "---\ndescription: TODO ADD DESCRIPTION\nkeywords: TODO ADD KEYWORDS\n---\n\n"

    module_name = module_path.replace(".__init__", "")
    module_path = module_path.replace(".", "/")
    url = f"https://github.com/{GITHUB_REPO}/blob/main/{module_path}.py"
    edit = f"https://github.com/{GITHUB_REPO}/edit/main/{module_path}.py"
    title_content = (
        f"# Reference for `{module_path}.py`\n\n"
        f"!!! Note\n\n"
        f"    This file is available at [{url}]({url}). If you spot a problem please help fix it by [contributing]"
        f"(https://docs.ultralytics.com/help/contributing/) a [Pull Request]({edit}) 🛠️. Thank you 🙏!\n\n"
    )
    md_content = ["<br><br>\n"] + [f"## ::: {module_name}.{class_name}\n\n<br><br>\n" for class_name in classes]
    md_content.extend(f"## ::: {module_name}.{func_name}\n\n<br><br>\n" for func_name in functions)
    md_content = header_content + title_content + "\n".join(md_content)
    if not md_content.endswith("\n"):
        md_content += "\n"

    md_filepath.parent.mkdir(parents=True, exist_ok=True)
    md_filepath.write_text(md_content)

    if not exists:
        # Add new markdown file to the git staging area
        print(f"Created new file '{md_filepath}'")
        subprocess.run(["git", "add", "-f", str(md_filepath)], check=True, cwd=PACKAGE_DIR)

    return md_filepath.relative_to(PACKAGE_DIR.parent)


def nested_dict() -> defaultdict:
    """Creates and returns a nested defaultdict."""
    return defaultdict(nested_dict)


def sort_nested_dict(d: dict) -> dict:
    """Sorts a nested dictionary recursively."""
    return {key: sort_nested_dict(value) if isinstance(value, dict) else value for key, value in sorted(d.items())}


def create_nav_menu_yaml(nav_items: list, save: bool = False):
    """Creates a YAML file for the navigation menu based on the provided list of items."""
    nav_tree = nested_dict()

    for item_str in nav_items:
        item = Path(item_str)
        parts = item.parts
        current_level = nav_tree["reference"]
        for part in parts[2:-1]:  # skip the first two parts (docs and reference) and the last part (filename)
            current_level = current_level[part]

        md_file_name = parts[-1].replace(".md", "")
        current_level[md_file_name] = item

    nav_tree_sorted = sort_nested_dict(nav_tree)

    def _dict_to_yaml(d, level=0):
        """Converts a nested dictionary to a YAML-formatted string with indentation."""
        yaml_str = ""
        indent = "  " * level
        for k, v in d.items():
            if isinstance(v, dict):
                yaml_str += f"{indent}- {k}:\n{_dict_to_yaml(v, level + 1)}"
            else:
                yaml_str += f"{indent}- {k}: {str(v).replace('docs/en/', '')}\n"
        return yaml_str

    # Print updated YAML reference section
    print("Scan complete, new mkdocs.yaml reference section is:\n\n", _dict_to_yaml(nav_tree_sorted))

    # Save new YAML reference section
    if save:
        (PACKAGE_DIR.parent / "nav_menu_updated.yml").write_text(_dict_to_yaml(nav_tree_sorted))


def main():
    """Main function to extract class and function names, create Markdown files, and generate a YAML navigation menu."""
    nav_items = []

    for py_filepath in PACKAGE_DIR.rglob("*.py"):
        classes, functions = extract_classes_and_functions(py_filepath)

        if classes or functions:
            py_filepath_rel = py_filepath.relative_to(PACKAGE_DIR)
            md_filepath = REFERENCE_DIR / py_filepath_rel
            module_path = f"{PACKAGE_DIR.name}.{py_filepath_rel.with_suffix('').as_posix().replace('/', '.')}"
            md_rel_filepath = create_markdown(md_filepath, module_path, classes, functions)
            nav_items.append(str(md_rel_filepath))

    create_nav_menu_yaml(nav_items)


if __name__ == "__main__":
    main()
=======
# Ultralytics YOLO 🚀, AGPL-3.0 license
"""
Helper file to build Ultralytics Docs reference section. Recursively walks through ultralytics dir and builds an MkDocs
reference section of *.md files composed of classes and functions, and also creates a nav menu for use in mkdocs.yaml.

Note: Must be run from repository root directory. Do not run from docs directory.
"""

import re
import subprocess
from collections import defaultdict
from pathlib import Path

# Constants
hub_sdk = False
if hub_sdk:
    PACKAGE_DIR = Path("/Users/glennjocher/PycharmProjects/hub-sdk/hub_sdk")
    REFERENCE_DIR = PACKAGE_DIR.parent / "docs/reference"
    GITHUB_REPO = "ultralytics/hub-sdk"
else:
    FILE = Path(__file__).resolve()
    PACKAGE_DIR = FILE.parents[1] / "ultralytics"  # i.e. /Users/glennjocher/PycharmProjects/ultralytics/ultralytics
    REFERENCE_DIR = PACKAGE_DIR.parent / "docs/en/reference"
    GITHUB_REPO = "ultralytics/ultralytics"


def extract_classes_and_functions(filepath: Path) -> tuple:
    """Extracts class and function names from a given Python file."""
    content = filepath.read_text()
    class_pattern = r"(?:^|\n)class\s(\w+)(?:\(|:)"
    func_pattern = r"(?:^|\n)def\s(\w+)\("

    classes = re.findall(class_pattern, content)
    functions = re.findall(func_pattern, content)

    return classes, functions


def create_markdown(py_filepath: Path, module_path: str, classes: list, functions: list):
    """Creates a Markdown file containing the API reference for the given Python module."""
    md_filepath = py_filepath.with_suffix(".md")
    exists = md_filepath.exists()

    # Read existing content and keep header content between first two ---
    header_content = ""
    if exists:
        existing_content = md_filepath.read_text()
        header_parts = existing_content.split("---")
        for part in header_parts:
            if "description:" in part or "comments:" in part:
                header_content += f"---{part}---\n\n"
    if not any(header_content):
        header_content = "---\ndescription: TODO ADD DESCRIPTION\nkeywords: TODO ADD KEYWORDS\n---\n\n"

    module_name = module_path.replace(".__init__", "")
    module_path = module_path.replace(".", "/")
    url = f"https://github.com/{GITHUB_REPO}/blob/main/{module_path}.py"
    edit = f"https://github.com/{GITHUB_REPO}/edit/main/{module_path}.py"
    pretty = url.replace("__init__.py", "\\_\\_init\\_\\_.py")  # properly display __init__.py filenames
    title_content = (
        f"# Reference for `{module_path}.py`\n\n"
        f"!!! Note\n\n"
        f"    This file is available at [{pretty}]({url}). If you spot a problem please help fix it by [contributing]"
        f"(https://docs.ultralytics.com/help/contributing/) a [Pull Request]({edit}) 🛠️. Thank you 🙏!\n\n"
    )
    md_content = ["<br>\n"] + [f"## ::: {module_name}.{class_name}\n\n<br><br><hr><br>\n" for class_name in classes]
    md_content.extend(f"## ::: {module_name}.{func_name}\n\n<br><br><hr><br>\n" for func_name in functions)
    md_content[-1] = md_content[-1].replace("<hr><br>", "")  # remove last horizontal line
    md_content = header_content + title_content + "\n".join(md_content)
    if not md_content.endswith("\n"):
        md_content += "\n"

    md_filepath.parent.mkdir(parents=True, exist_ok=True)
    md_filepath.write_text(md_content)

    if not exists:
        # Add new markdown file to the git staging area
        print(f"Created new file '{md_filepath}'")
        subprocess.run(["git", "add", "-f", str(md_filepath)], check=True, cwd=PACKAGE_DIR)

    return md_filepath.relative_to(PACKAGE_DIR.parent)


def nested_dict() -> defaultdict:
    """Creates and returns a nested defaultdict."""
    return defaultdict(nested_dict)


def sort_nested_dict(d: dict) -> dict:
    """Sorts a nested dictionary recursively."""
    return {key: sort_nested_dict(value) if isinstance(value, dict) else value for key, value in sorted(d.items())}


def create_nav_menu_yaml(nav_items: list, save: bool = False):
    """Creates a YAML file for the navigation menu based on the provided list of items."""
    nav_tree = nested_dict()

    for item_str in nav_items:
        item = Path(item_str)
        parts = item.parts
        current_level = nav_tree["reference"]
        for part in parts[2:-1]:  # skip the first two parts (docs and reference) and the last part (filename)
            current_level = current_level[part]

        md_file_name = parts[-1].replace(".md", "")
        current_level[md_file_name] = item

    nav_tree_sorted = sort_nested_dict(nav_tree)

    def _dict_to_yaml(d, level=0):
        """Converts a nested dictionary to a YAML-formatted string with indentation."""
        yaml_str = ""
        indent = "  " * level
        for k, v in d.items():
            if isinstance(v, dict):
                yaml_str += f"{indent}- {k}:\n{_dict_to_yaml(v, level + 1)}"
            else:
                yaml_str += f"{indent}- {k}: {str(v).replace('docs/en/', '')}\n"
        return yaml_str

    # Print updated YAML reference section
    print("Scan complete, new mkdocs.yaml reference section is:\n\n", _dict_to_yaml(nav_tree_sorted))

    # Save new YAML reference section
    if save:
        (PACKAGE_DIR.parent / "nav_menu_updated.yml").write_text(_dict_to_yaml(nav_tree_sorted))


def main():
    """Main function to extract class and function names, create Markdown files, and generate a YAML navigation menu."""
    nav_items = []

    for py_filepath in PACKAGE_DIR.rglob("*.py"):
        classes, functions = extract_classes_and_functions(py_filepath)

        if classes or functions:
            py_filepath_rel = py_filepath.relative_to(PACKAGE_DIR)
            md_filepath = REFERENCE_DIR / py_filepath_rel
            module_path = f"{PACKAGE_DIR.name}.{py_filepath_rel.with_suffix('').as_posix().replace('/', '.')}"
            md_rel_filepath = create_markdown(md_filepath, module_path, classes, functions)
            nav_items.append(str(md_rel_filepath))

    create_nav_menu_yaml(nav_items)


if __name__ == "__main__":
    main()
>>>>>>> 9f22f451
<|MERGE_RESOLUTION|>--- conflicted
+++ resolved
@@ -1,150 +1,3 @@
-<<<<<<< HEAD
-# Ultralytics YOLO 🚀, AGPL-3.0 license
-"""
-Helper file to build Ultralytics Docs reference section. Recursively walks through ultralytics dir and builds an MkDocs
-reference section of *.md files composed of classes and functions, and also creates a nav menu for use in mkdocs.yaml.
-
-Note: Must be run from repository root directory. Do not run from docs directory.
-"""
-
-import re
-import subprocess
-from collections import defaultdict
-from pathlib import Path
-
-# Constants
-hub_sdk = False
-if hub_sdk:
-    PACKAGE_DIR = Path("/Users/glennjocher/PycharmProjects/hub-sdk/hub_sdk")
-    REFERENCE_DIR = PACKAGE_DIR.parent / "docs/reference"
-    GITHUB_REPO = "ultralytics/hub-sdk"
-else:
-    FILE = Path(__file__).resolve()
-    PACKAGE_DIR = FILE.parents[1] / "ultralytics"  # i.e. /Users/glennjocher/PycharmProjects/ultralytics/ultralytics
-    REFERENCE_DIR = PACKAGE_DIR.parent / "docs/en/reference"
-    GITHUB_REPO = "ultralytics/ultralytics"
-
-
-def extract_classes_and_functions(filepath: Path) -> tuple:
-    """Extracts class and function names from a given Python file."""
-    content = filepath.read_text()
-    class_pattern = r"(?:^|\n)class\s(\w+)(?:\(|:)"
-    func_pattern = r"(?:^|\n)def\s(\w+)\("
-
-    classes = re.findall(class_pattern, content)
-    functions = re.findall(func_pattern, content)
-
-    return classes, functions
-
-
-def create_markdown(py_filepath: Path, module_path: str, classes: list, functions: list):
-    """Creates a Markdown file containing the API reference for the given Python module."""
-    md_filepath = py_filepath.with_suffix(".md")
-    exists = md_filepath.exists()
-
-    # Read existing content and keep header content between first two ---
-    header_content = ""
-    if exists:
-        existing_content = md_filepath.read_text()
-        header_parts = existing_content.split("---")
-        for part in header_parts:
-            if "description:" in part or "comments:" in part:
-                header_content += f"---{part}---\n\n"
-    if not any(header_content):
-        header_content = "---\ndescription: TODO ADD DESCRIPTION\nkeywords: TODO ADD KEYWORDS\n---\n\n"
-
-    module_name = module_path.replace(".__init__", "")
-    module_path = module_path.replace(".", "/")
-    url = f"https://github.com/{GITHUB_REPO}/blob/main/{module_path}.py"
-    edit = f"https://github.com/{GITHUB_REPO}/edit/main/{module_path}.py"
-    title_content = (
-        f"# Reference for `{module_path}.py`\n\n"
-        f"!!! Note\n\n"
-        f"    This file is available at [{url}]({url}). If you spot a problem please help fix it by [contributing]"
-        f"(https://docs.ultralytics.com/help/contributing/) a [Pull Request]({edit}) 🛠️. Thank you 🙏!\n\n"
-    )
-    md_content = ["<br><br>\n"] + [f"## ::: {module_name}.{class_name}\n\n<br><br>\n" for class_name in classes]
-    md_content.extend(f"## ::: {module_name}.{func_name}\n\n<br><br>\n" for func_name in functions)
-    md_content = header_content + title_content + "\n".join(md_content)
-    if not md_content.endswith("\n"):
-        md_content += "\n"
-
-    md_filepath.parent.mkdir(parents=True, exist_ok=True)
-    md_filepath.write_text(md_content)
-
-    if not exists:
-        # Add new markdown file to the git staging area
-        print(f"Created new file '{md_filepath}'")
-        subprocess.run(["git", "add", "-f", str(md_filepath)], check=True, cwd=PACKAGE_DIR)
-
-    return md_filepath.relative_to(PACKAGE_DIR.parent)
-
-
-def nested_dict() -> defaultdict:
-    """Creates and returns a nested defaultdict."""
-    return defaultdict(nested_dict)
-
-
-def sort_nested_dict(d: dict) -> dict:
-    """Sorts a nested dictionary recursively."""
-    return {key: sort_nested_dict(value) if isinstance(value, dict) else value for key, value in sorted(d.items())}
-
-
-def create_nav_menu_yaml(nav_items: list, save: bool = False):
-    """Creates a YAML file for the navigation menu based on the provided list of items."""
-    nav_tree = nested_dict()
-
-    for item_str in nav_items:
-        item = Path(item_str)
-        parts = item.parts
-        current_level = nav_tree["reference"]
-        for part in parts[2:-1]:  # skip the first two parts (docs and reference) and the last part (filename)
-            current_level = current_level[part]
-
-        md_file_name = parts[-1].replace(".md", "")
-        current_level[md_file_name] = item
-
-    nav_tree_sorted = sort_nested_dict(nav_tree)
-
-    def _dict_to_yaml(d, level=0):
-        """Converts a nested dictionary to a YAML-formatted string with indentation."""
-        yaml_str = ""
-        indent = "  " * level
-        for k, v in d.items():
-            if isinstance(v, dict):
-                yaml_str += f"{indent}- {k}:\n{_dict_to_yaml(v, level + 1)}"
-            else:
-                yaml_str += f"{indent}- {k}: {str(v).replace('docs/en/', '')}\n"
-        return yaml_str
-
-    # Print updated YAML reference section
-    print("Scan complete, new mkdocs.yaml reference section is:\n\n", _dict_to_yaml(nav_tree_sorted))
-
-    # Save new YAML reference section
-    if save:
-        (PACKAGE_DIR.parent / "nav_menu_updated.yml").write_text(_dict_to_yaml(nav_tree_sorted))
-
-
-def main():
-    """Main function to extract class and function names, create Markdown files, and generate a YAML navigation menu."""
-    nav_items = []
-
-    for py_filepath in PACKAGE_DIR.rglob("*.py"):
-        classes, functions = extract_classes_and_functions(py_filepath)
-
-        if classes or functions:
-            py_filepath_rel = py_filepath.relative_to(PACKAGE_DIR)
-            md_filepath = REFERENCE_DIR / py_filepath_rel
-            module_path = f"{PACKAGE_DIR.name}.{py_filepath_rel.with_suffix('').as_posix().replace('/', '.')}"
-            md_rel_filepath = create_markdown(md_filepath, module_path, classes, functions)
-            nav_items.append(str(md_rel_filepath))
-
-    create_nav_menu_yaml(nav_items)
-
-
-if __name__ == "__main__":
-    main()
-=======
 # Ultralytics YOLO 🚀, AGPL-3.0 license
 """
 Helper file to build Ultralytics Docs reference section. Recursively walks through ultralytics dir and builds an MkDocs
@@ -291,5 +144,4 @@
 
 
 if __name__ == "__main__":
-    main()
->>>>>>> 9f22f451
+    main()