---
comments: true
description: Learn to implement K-Fold Cross Validation for object detection datasets using Ultralytics YOLO. Improve your model's reliability and robustness.
keywords: Ultralytics, YOLO, K-Fold Cross Validation, object detection, sklearn, pandas, PyYaml, machine learning, dataset split
---

# K-Fold Cross Validation with Ultralytics

## Introduction

This comprehensive guide illustrates the implementation of K-Fold Cross Validation for object detection datasets within the Ultralytics ecosystem. We'll leverage the YOLO detection format and key Python libraries such as sklearn, pandas, and PyYaml to guide you through the necessary setup, the process of generating feature vectors, and the execution of a K-Fold dataset split.

<p align="center">
  <img width="800" src="https://user-images.githubusercontent.com/26833433/258589390-8d815058-ece8-48b9-a94e-0e1ab53ea0f6.png" alt="K-Fold Cross Validation Overview">
</p>

Whether your project involves the Fruit Detection dataset or a custom data source, this tutorial aims to help you comprehend and apply K-Fold Cross Validation to bolster the reliability and robustness of your machine learning models. While we're applying `k=5` folds for this tutorial, keep in mind that the optimal number of folds can vary depending on your dataset and the specifics of your project.

Without further ado, let's dive in!

## Setup

- Your annotations should be in the [YOLO detection format](../datasets/detect/index.md).

- This guide assumes that annotation files are locally available.

- For our demonstration, we use the [Fruit Detection](https://www.kaggle.com/datasets/lakshaytyagi01/fruit-detection/code) dataset.
    - This dataset contains a total of 8479 images.
    - It includes 6 class labels, each with its total instance counts listed below.

| Class Label | Instance Count |
| :---------- | :------------: |
| Apple       |      7049      |
| Grapes      |      7202      |
| Pineapple   |      1613      |
| Orange      |     15549      |
| Banana      |      3536      |
| Watermelon  |      1976      |

- Necessary Python packages include:

    - `ultralytics`
    - `sklearn`
    - `pandas`
    - `pyyaml`

- This tutorial operates with `k=5` folds. However, you should determine the best number of folds for your specific dataset.

1. Initiate a new Python virtual environment (`venv`) for your project and activate it. Use `pip` (or your preferred package manager) to install:

    - The Ultralytics library: `pip install -U ultralytics`. Alternatively, you can clone the official [repo](https://github.com/ultralytics/ultralytics).
    - Scikit-learn, pandas, and PyYAML: `pip install -U scikit-learn pandas pyyaml`.

2. Verify that your annotations are in the [YOLO detection format](../datasets/detect/index.md).

    - For this tutorial, all annotation files are found in the `Fruit-Detection/labels` directory.

## Generating Feature Vectors for Object Detection Dataset

<<<<<<< HEAD
1. Start by creating a new Python file and import the required libraries.

    ```python
    import datetime
    import shutil
    from collections import Counter
    from pathlib import Path

    import numpy as np
    import pandas as pd
    import yaml
    from sklearn.model_selection import KFold

    from ultralytics import YOLO
    ```
=======
1. Start by creating a new `example.py` Python file for the steps below.
>>>>>>> 69cfc8aa

2. Proceed to retrieve all label files for your dataset.

    ```python
    from pathlib import Path

    dataset_path = Path("./Fruit-detection")  # replace with 'path/to/dataset' for your custom data
    labels = sorted(dataset_path.rglob("*labels/*.txt"))  # all data in 'labels'
    ```

3. Now, read the contents of the dataset YAML file and extract the indices of the class labels.

    ```python
    yaml_file = "path/to/data.yaml"  # your data YAML with data directories and names dictionary
    with open(yaml_file, "r", encoding="utf8") as y:
        classes = yaml.safe_load(y)["names"]
    cls_idx = sorted(classes.keys())
    ```

4. Initialize an empty `pandas` DataFrame.

    ```python
    import pandas as pd

    indx = [l.stem for l in labels]  # uses base filename as ID (no extension)
    labels_df = pd.DataFrame([], columns=cls_idx, index=indx)
    ```

5. Count the instances of each class-label present in the annotation files.

    ```python
    from collections import Counter

    for label in labels:
        lbl_counter = Counter()

        with open(label, "r") as lf:
            lines = lf.readlines()

        for l in lines:
            # classes for YOLO label uses integer at first position of each line
            lbl_counter[int(l.split(" ")[0])] += 1

        labels_df.loc[label.stem] = lbl_counter

    labels_df = labels_df.fillna(0.0)  # replace `nan` values with `0.0`
    ```

6. The following is a sample view of the populated DataFrame:

    ```pandas
                                                           0    1    2    3    4    5
    '0000a16e4b057580_jpg.rf.00ab48988370f64f5ca8ea4...'  0.0  0.0  0.0  0.0  0.0  7.0
    '0000a16e4b057580_jpg.rf.7e6dce029fb67f01eb19aa7...'  0.0  0.0  0.0  0.0  0.0  7.0
    '0000a16e4b057580_jpg.rf.bc4d31cdcbe229dd022957a...'  0.0  0.0  0.0  0.0  0.0  7.0
    '00020ebf74c4881c_jpg.rf.508192a0a97aa6c4a3b6882...'  0.0  0.0  0.0  1.0  0.0  0.0
    '00020ebf74c4881c_jpg.rf.5af192a2254c8ecc4188a25...'  0.0  0.0  0.0  1.0  0.0  0.0
     ...                                                  ...  ...  ...  ...  ...  ...
    'ff4cd45896de38be_jpg.rf.c4b5e967ca10c7ced3b9e97...'  0.0  0.0  0.0  0.0  0.0  2.0
    'ff4cd45896de38be_jpg.rf.ea4c1d37d2884b3e3cbce08...'  0.0  0.0  0.0  0.0  0.0  2.0
    'ff5fd9c3c624b7dc_jpg.rf.bb519feaa36fc4bf630a033...'  1.0  0.0  0.0  0.0  0.0  0.0
    'ff5fd9c3c624b7dc_jpg.rf.f0751c9c3aa4519ea3c9d6a...'  1.0  0.0  0.0  0.0  0.0  0.0
    'fffe28b31f2a70d4_jpg.rf.7ea16bd637ba0711c53b540...'  0.0  6.0  0.0  0.0  0.0  0.0
    ```

The rows index the label files, each corresponding to an image in your dataset, and the columns correspond to your class-label indices. Each row represents a pseudo feature-vector, with the count of each class-label present in your dataset. This data structure enables the application of K-Fold Cross Validation to an object detection dataset.

## K-Fold Dataset Split

1. Now we will use the `KFold` class from `sklearn.model_selection` to generate `k` splits of the dataset.

    - Important:
        - Setting `shuffle=True` ensures a randomized distribution of classes in your splits.
        - By setting `random_state=M` where `M` is a chosen integer, you can obtain repeatable results.

    ```python
    from sklearn.model_selection import KFold

    ksplit = 5
    kf = KFold(n_splits=ksplit, shuffle=True, random_state=20)  # setting random_state for repeatable results

    kfolds = list(kf.split(labels_df))
    ```

2. The dataset has now been split into `k` folds, each having a list of `train` and `val` indices. We will construct a DataFrame to display these results more clearly.

    ```python
    folds = [f"split_{n}" for n in range(1, ksplit + 1)]
    folds_df = pd.DataFrame(index=indx, columns=folds)

    for idx, (train, val) in enumerate(kfolds, start=1):
        folds_df[f"split_{idx}"].loc[labels_df.iloc[train].index] = "train"
        folds_df[f"split_{idx}"].loc[labels_df.iloc[val].index] = "val"
    ```

3. Now we will calculate the distribution of class labels for each fold as a ratio of the classes present in `val` to those present in `train`.

    ```python
    fold_lbl_distrb = pd.DataFrame(index=folds, columns=cls_idx)

    for n, (train_indices, val_indices) in enumerate(kfolds, start=1):
        train_totals = labels_df.iloc[train_indices].sum()
        val_totals = labels_df.iloc[val_indices].sum()

        # To avoid division by zero, we add a small value (1E-7) to the denominator
        ratio = val_totals / (train_totals + 1e-7)
        fold_lbl_distrb.loc[f"split_{n}"] = ratio
    ```

    The ideal scenario is for all class ratios to be reasonably similar for each split and across classes. This, however, will be subject to the specifics of your dataset.

4. Next, we create the directories and dataset YAML files for each split.

    ```python
    import datetime

    supported_extensions = [".jpg", ".jpeg", ".png"]

    # Initialize an empty list to store image file paths
    images = []

    # Loop through supported extensions and gather image files
    for ext in supported_extensions:
        images.extend(sorted((dataset_path / "images").rglob(f"*{ext}")))

    # Create the necessary directories and dataset YAML files (unchanged)
    save_path = Path(dataset_path / f"{datetime.date.today().isoformat()}_{ksplit}-Fold_Cross-val")
    save_path.mkdir(parents=True, exist_ok=True)
    ds_yamls = []

    for split in folds_df.columns:
        # Create directories
        split_dir = save_path / split
        split_dir.mkdir(parents=True, exist_ok=True)
        (split_dir / "train" / "images").mkdir(parents=True, exist_ok=True)
        (split_dir / "train" / "labels").mkdir(parents=True, exist_ok=True)
        (split_dir / "val" / "images").mkdir(parents=True, exist_ok=True)
        (split_dir / "val" / "labels").mkdir(parents=True, exist_ok=True)

        # Create dataset YAML files
        dataset_yaml = split_dir / f"{split}_dataset.yaml"
        ds_yamls.append(dataset_yaml)

        with open(dataset_yaml, "w") as ds_y:
            yaml.safe_dump(
                {
                    "path": split_dir.as_posix(),
                    "train": "train",
                    "val": "val",
                    "names": classes,
                },
                ds_y,
            )
    ```

5. Lastly, copy images and labels into the respective directory ('train' or 'val') for each split.

    - **NOTE:** The time required for this portion of the code will vary based on the size of your dataset and your system hardware.

    ```python
    import shutil

    for image, label in zip(images, labels):
        for split, k_split in folds_df.loc[image.stem].items():
            # Destination directory
            img_to_path = save_path / split / k_split / "images"
            lbl_to_path = save_path / split / k_split / "labels"

            # Copy image and label files to new directory (SamefileError if file already exists)
            shutil.copy(image, img_to_path / image.name)
            shutil.copy(label, lbl_to_path / label.name)
    ```

## Save Records (Optional)

Optionally, you can save the records of the K-Fold split and label distribution DataFrames as CSV files for future reference.

```python
folds_df.to_csv(save_path / "kfold_datasplit.csv")
fold_lbl_distrb.to_csv(save_path / "kfold_label_distribution.csv")
```

## Train YOLO using K-Fold Data Splits

1. First, load the YOLO model.

    ```python
    from ultralytics import YOLO

    weights_path = "path/to/weights.pt"
    model = YOLO(weights_path, task="detect")
    ```

2. Next, iterate over the dataset YAML files to run training. The results will be saved to a directory specified by the `project` and `name` arguments. By default, this directory is 'exp/runs#' where # is an integer index.

    ```python
    results = {}

    # Define your additional arguments here
    batch = 16
    project = "kfold_demo"
    epochs = 100

    for k in range(ksplit):
        dataset_yaml = ds_yamls[k]
        model.train(data=dataset_yaml, epochs=epochs, batch=batch, project=project)  # include any train arguments
        results[k] = model.metrics  # save output metrics for further analysis
    ```

## Conclusion

In this guide, we have explored the process of using K-Fold cross-validation for training the YOLO object detection model. We learned how to split our dataset into K partitions, ensuring a balanced class distribution across the different folds.

We also explored the procedure for creating report DataFrames to visualize the data splits and label distributions across these splits, providing us a clear insight into the structure of our training and validation sets.

Optionally, we saved our records for future reference, which could be particularly useful in large-scale projects or when troubleshooting model performance.

Finally, we implemented the actual model training using each split in a loop, saving our training results for further analysis and comparison.

This technique of K-Fold cross-validation is a robust way of making the most out of your available data, and it helps to ensure that your model performance is reliable and consistent across different data subsets. This results in a more generalizable and reliable model that is less likely to overfit to specific data patterns.

Remember that although we used YOLO in this guide, these steps are mostly transferable to other machine learning models. Understanding these steps allows you to apply cross-validation effectively in your own machine learning projects. Happy coding!<|MERGE_RESOLUTION|>--- conflicted
+++ resolved
@@ -57,25 +57,8 @@
 
 ## Generating Feature Vectors for Object Detection Dataset
 
-<<<<<<< HEAD
-1. Start by creating a new Python file and import the required libraries.
-
-    ```python
-    import datetime
-    import shutil
-    from collections import Counter
-    from pathlib import Path
-
-    import numpy as np
-    import pandas as pd
-    import yaml
-    from sklearn.model_selection import KFold
-
-    from ultralytics import YOLO
-    ```
-=======
+
 1. Start by creating a new `example.py` Python file for the steps below.
->>>>>>> 69cfc8aa
 
 2. Proceed to retrieve all label files for your dataset.
 
