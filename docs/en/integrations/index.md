<<<<<<< HEAD
---
comments: true
description: Discover Ultralytics integrations for streamlined ML workflows, dataset management, optimized model training, and robust deployment solutions.
keywords: Ultralytics, machine learning, ML workflows, dataset management, model training, model deployment, Roboflow, ClearML, Comet ML, DVC, MLFlow, Ultralytics HUB, Neptune, Ray Tune, TensorBoard, Weights & Biases, Amazon SageMaker, Paperspace Gradient, Google Colab, Neural Magic, Gradio, TorchScript, ONNX, OpenVINO, TensorRT, CoreML, TF SavedModel, TF GraphDef, TFLite, TFLite Edge TPU, TF.js, PaddlePaddle, NCNN
---

# Ultralytics Integrations

Welcome to the Ultralytics Integrations page! This page provides an overview of our partnerships with various tools and platforms, designed to streamline your machine learning workflows, enhance dataset management, simplify model training, and facilitate efficient deployment.

<img width="1024" src="https://github.com/ultralytics/assets/raw/main/yolov8/banner-integrations.png" alt="Ultralytics YOLO ecosystem and integrations">

<p align="center">
  <br>
  <iframe loading="lazy" width="720" height="405" src="https://www.youtube.com/embed/ZzUSXQkLbNw"
    title="YouTube video player" frameborder="0"
    allow="accelerometer; autoplay; clipboard-write; encrypted-media; gyroscope; picture-in-picture; web-share"
    allowfullscreen>
  </iframe>
  <br>
  <strong>Watch:</strong> Ultralytics YOLOv8 Deployment and Integrations
</p>

## Datasets Integrations

- [Roboflow](roboflow.md): Facilitate seamless dataset management for Ultralytics models, offering robust annotation, preprocessing, and augmentation capabilities.

## Training Integrations

- [ClearML](clearml.md): Automate your Ultralytics ML workflows, monitor experiments, and foster team collaboration.

- [Comet ML](comet.md): Enhance your model development with Ultralytics by tracking, comparing, and optimizing your machine learning experiments.

- [DVC](dvc.md): Implement version control for your Ultralytics machine learning projects, synchronizing data, code, and models effectively.

- [MLFlow](mlflow.md): Streamline the entire ML lifecycle of Ultralytics models, from experimentation and reproducibility to deployment.

- [Ultralytics HUB](https://hub.ultralytics.com): Access and contribute to a community of pre-trained Ultralytics models.

- [Neptune](https://neptune.ai/): Maintain a comprehensive log of your ML experiments with Ultralytics in this metadata store designed for MLOps.

- [Ray Tune](ray-tune.md): Optimize the hyperparameters of your Ultralytics models at any scale.

- [TensorBoard](tensorboard.md): Visualize your Ultralytics ML workflows, monitor model metrics, and foster team collaboration.

- [Weights & Biases (W&B)](weights-biases.md): Monitor experiments, visualize metrics, and foster reproducibility and collaboration on Ultralytics projects.

- [Amazon SageMaker](amazon-sagemaker.md): Leverage Amazon SageMaker to efficiently build, train, and deploy Ultralytics models, providing an all-in-one platform for the ML lifecycle.

- [Paperspace Gradient](paperspace.md): Paperspace Gradient simplifies working on YOLOv8 projects by providing easy-to-use cloud tools for training, testing, and deploying your models quickly.

- [Google Colab](google-colab.md): Use Google Colab to train and evaluate Ultralytics models in a cloud-based environment that supports collaboration and sharing.

## Deployment Integrations

- [Neural Magic](neural-magic.md): Leverage Quantization Aware Training (QAT) and pruning techniques to optimize Ultralytics models for superior performance and leaner size.

- [Gradio](gradio.md) 🚀 NEW: Deploy Ultralytics models with Gradio for real-time, interactive object detection demos.

- [TorchScript](torchscript.md): Developed as part of the [PyTorch](https://pytorch.org/) framework, TorchScript enables efficient execution and deployment of machine learning models in various production environments without the need for Python dependencies.

- [ONNX](onnx.md): An open-source format created by [Microsoft](https://www.microsoft.com) for facilitating the transfer of AI models between various frameworks, enhancing the versatility and deployment flexibility of Ultralytics models.

- [OpenVINO](openvino.md): Intel's toolkit for optimizing and deploying computer vision models efficiently across various Intel CPU and GPU platforms.

- [TensorRT](tensorrt.md): Developed by [NVIDIA](https://www.nvidia.com/), this high-performance deep learning inference framework and model format optimizes AI models for accelerated speed and efficiency on NVIDIA GPUs, ensuring streamlined deployment.

- [CoreML](coreml.md): CoreML, developed by [Apple](https://www.apple.com/), is a framework designed for efficiently integrating machine learning models into applications across iOS, macOS, watchOS, and tvOS, using Apple's hardware for effective and secure model deployment.

- [TF SavedModel](tf-savedmodel.md): Developed by [Google](https://www.google.com), TF SavedModel is a universal serialization format for TensorFlow models, enabling easy sharing and deployment across a wide range of platforms, from servers to edge devices.

- [TF GraphDef](tf-graphdef.md): Developed by [Google](https://www.google.com), GraphDef is TensorFlow's format for representing computation graphs, enabling optimized execution of machine learning models across diverse hardware.

- [TFLite](tflite.md): Developed by [Google](https://www.google.com), TFLite is a lightweight framework for deploying machine learning models on mobile and edge devices, ensuring fast, efficient inference with minimal memory footprint.

- [TFLite Edge TPU](edge-tpu.md): Developed by [Google](https://www.google.com) for optimizing TensorFlow Lite models on Edge TPUs, this model format ensures high-speed, efficient edge computing.

- [TF.js](tfjs.md): Developed by [Google](https://www.google.com) to facilitate machine learning in browsers and Node.js, TF.js allows JavaScript-based deployment of ML models.

- [PaddlePaddle](paddlepaddle.md): An open-source deep learning platform by [Baidu](https://www.baidu.com/), PaddlePaddle enables the efficient deployment of AI models and focuses on the scalability of industrial applications.

- [NCNN](ncnn.md): Developed by [Tencent](http://www.tencent.com/), NCNN is an efficient neural network inference framework tailored for mobile devices. It enables direct deployment of AI models into apps, optimizing performance across various mobile platforms.

### Export Formats

We also support a variety of model export formats for deployment in different environments. Here are the available formats:

| Format                                            | `format` Argument | Model                     | Metadata | Arguments                                                            |
| ------------------------------------------------- | ----------------- | ------------------------- | -------- | -------------------------------------------------------------------- |
| [PyTorch](https://pytorch.org/)                   | -                 | `yolov8n.pt`              | ✅       | -                                                                    |
| [TorchScript](../integrations/torchscript.md)     | `torchscript`     | `yolov8n.torchscript`     | ✅       | `imgsz`, `optimize`, `batch`                                         |
| [ONNX](../integrations/onnx.md)                   | `onnx`            | `yolov8n.onnx`            | ✅       | `imgsz`, `half`, `dynamic`, `simplify`, `opset`, `batch`             |
| [OpenVINO](../integrations/openvino.md)           | `openvino`        | `yolov8n_openvino_model/` | ✅       | `imgsz`, `half`, `int8`, `batch`                                     |
| [TensorRT](../integrations/tensorrt.md)           | `engine`          | `yolov8n.engine`          | ✅       | `imgsz`, `half`, `dynamic`, `simplify`, `workspace`, `int8`, `batch` |
| [CoreML](../integrations/coreml.md)               | `coreml`          | `yolov8n.mlpackage`       | ✅       | `imgsz`, `half`, `int8`, `nms`, `batch`                              |
| [TF SavedModel](../integrations/tf-savedmodel.md) | `saved_model`     | `yolov8n_saved_model/`    | ✅       | `imgsz`, `keras`, `int8`, `batch`                                    |
| [TF GraphDef](../integrations/tf-graphdef.md)     | `pb`              | `yolov8n.pb`              | ❌       | `imgsz`, `batch`                                                     |
| [TF Lite](../integrations/tflite.md)              | `tflite`          | `yolov8n.tflite`          | ✅       | `imgsz`, `half`, `int8`, `batch`                                     |
| [TF Edge TPU](../integrations/edge-tpu.md)        | `edgetpu`         | `yolov8n_edgetpu.tflite`  | ✅       | `imgsz`                                                              |
| [TF.js](../integrations/tfjs.md)                  | `tfjs`            | `yolov8n_web_model/`      | ✅       | `imgsz`, `half`, `int8`, `batch`                                     |
| [PaddlePaddle](../integrations/paddlepaddle.md)   | `paddle`          | `yolov8n_paddle_model/`   | ✅       | `imgsz`, `batch`                                                     |
| [NCNN](../integrations/ncnn.md)                   | `ncnn`            | `yolov8n_ncnn_model/`     | ✅       | `imgsz`, `half`, `batch`                                             |

Explore the links to learn more about each integration and how to get the most out of them with Ultralytics. See full `export` details in the [Export](../modes/export.md) page.

## Contribute to Our Integrations

We're always excited to see how the community integrates Ultralytics YOLO with other technologies, tools, and platforms! If you have successfully integrated YOLO with a new system or have valuable insights to share, consider contributing to our Integrations Docs.

By writing a guide or tutorial, you can help expand our documentation and provide real-world examples that benefit the community. It's an excellent way to contribute to the growing ecosystem around Ultralytics YOLO.

To contribute, please check out our [Contributing Guide](../help/contributing.md) for instructions on how to submit a Pull Request (PR) 🛠️. We eagerly await your contributions!

Let's collaborate to make the Ultralytics YOLO ecosystem more expansive and feature-rich 🙏!

## FAQ

### What is Ultralytics HUB, and how does it streamline the ML workflow?

Ultralytics HUB is a cloud-based platform designed to make machine learning (ML) workflows for Ultralytics models seamless and efficient. By using this tool, you can easily upload datasets, train models, perform real-time tracking, and deploy YOLOv8 models without needing extensive coding skills. You can explore the key features on the [Ultralytics HUB](https://hub.ultralytics.com) page and get started quickly with our [Quickstart](https://docs.ultralytics.com/hub/quickstart/) guide.

### How do I integrate Ultralytics YOLO models with Roboflow for dataset management?

Integrating Ultralytics YOLO models with Roboflow enhances dataset management by providing robust tools for annotation, preprocessing, and augmentation. To get started, follow the steps on the [Roboflow](roboflow.md) integration page. This partnership ensures efficient dataset handling, which is crucial for developing accurate and robust YOLO models.

### Can I track the performance of my Ultralytics models using MLFlow?

Yes, you can. Integrating MLFlow with Ultralytics models allows you to track experiments, improve reproducibility, and streamline the entire ML lifecycle. Detailed instructions for setting up this integration can be found on the [MLFlow](mlflow.md) integration page. This integration is particularly useful for monitoring model metrics and managing the ML workflow efficiently.

### What are the benefits of using Neural Magic for YOLOv8 model optimization?

Neural Magic optimizes YOLOv8 models by leveraging techniques like Quantization Aware Training (QAT) and pruning, resulting in highly efficient, smaller models that perform better on resource-limited hardware. Check out the [Neural Magic](neural-magic.md) integration page to learn how to implement these optimizations for superior performance and leaner models. This is especially beneficial for deployment on edge devices.

### How do I deploy Ultralytics YOLO models with Gradio for interactive demos?

To deploy Ultralytics YOLO models with Gradio for interactive object detection demos, you can follow the steps outlined on the [Gradio](gradio.md) integration page. Gradio allows you to create easy-to-use web interfaces for real-time model inference, making it an excellent tool for showcasing your YOLO model's capabilities in a user-friendly format suitable for both developers and end-users.

By addressing these common questions, we aim to improve user experience and provide valuable insights into the powerful capabilities of Ultralytics products. Incorporating these FAQs will not only enhance the documentation but also drive more organic traffic to the Ultralytics website.
=======
---
comments: true
description: Discover Ultralytics integrations for streamlined ML workflows, dataset management, optimized model training, and robust deployment solutions.
keywords: Ultralytics, machine learning, ML workflows, dataset management, model training, model deployment, Roboflow, ClearML, Comet ML, DVC, MLFlow, Ultralytics HUB, Neptune, Ray Tune, TensorBoard, Weights & Biases, Amazon SageMaker, Paperspace Gradient, Google Colab, Neural Magic, Gradio, TorchScript, ONNX, OpenVINO, TensorRT, CoreML, TF SavedModel, TF GraphDef, TFLite, TFLite Edge TPU, TF.js, PaddlePaddle, NCNN
---

# Ultralytics Integrations

Welcome to the Ultralytics Integrations page! This page provides an overview of our partnerships with various tools and platforms, designed to streamline your machine learning workflows, enhance dataset management, simplify model training, and facilitate efficient deployment.

<img width="1024" src="https://github.com/ultralytics/assets/raw/main/yolov8/banner-integrations.png" alt="Ultralytics YOLO ecosystem and integrations">

<p align="center">
  <br>
  <iframe loading="lazy" width="720" height="405" src="https://www.youtube.com/embed/ZzUSXQkLbNw"
    title="YouTube video player" frameborder="0"
    allow="accelerometer; autoplay; clipboard-write; encrypted-media; gyroscope; picture-in-picture; web-share"
    allowfullscreen>
  </iframe>
  <br>
  <strong>Watch:</strong> Ultralytics YOLOv8 Deployment and Integrations
</p>

## Datasets Integrations

- [Roboflow](roboflow.md): Facilitate seamless dataset management for Ultralytics models, offering robust annotation, preprocessing, and augmentation capabilities.

## Training Integrations

- [ClearML](clearml.md): Automate your Ultralytics ML workflows, monitor experiments, and foster team collaboration.

- [Comet ML](comet.md): Enhance your model development with Ultralytics by tracking, comparing, and optimizing your machine learning experiments.

- [DVC](dvc.md): Implement version control for your Ultralytics machine learning projects, synchronizing data, code, and models effectively.

- [MLFlow](mlflow.md): Streamline the entire ML lifecycle of Ultralytics models, from experimentation and reproducibility to deployment.

- [Ultralytics HUB](https://hub.ultralytics.com): Access and contribute to a community of pre-trained Ultralytics models.

- [Neptune](https://neptune.ai/): Maintain a comprehensive log of your ML experiments with Ultralytics in this metadata store designed for MLOps.

- [Ray Tune](ray-tune.md): Optimize the hyperparameters of your Ultralytics models at any scale.

- [TensorBoard](tensorboard.md): Visualize your Ultralytics ML workflows, monitor model metrics, and foster team collaboration.

- [Weights & Biases (W&B)](weights-biases.md): Monitor experiments, visualize metrics, and foster reproducibility and collaboration on Ultralytics projects.

- [Amazon SageMaker](amazon-sagemaker.md): Leverage Amazon SageMaker to efficiently build, train, and deploy Ultralytics models, providing an all-in-one platform for the ML lifecycle.

- [Paperspace Gradient](paperspace.md): Paperspace Gradient simplifies working on YOLOv8 projects by providing easy-to-use cloud tools for training, testing, and deploying your models quickly.

- [Google Colab](google-colab.md): Use Google Colab to train and evaluate Ultralytics models in a cloud-based environment that supports collaboration and sharing.

- [Kaggle](kaggle.md): Explore how you can use Kaggle to train and evaluate Ultralytics models in a cloud-based environment with pre-installed libraries, GPU support, and a vibrant community for collaboration and sharing.

- [JupyterLab](jupyterlab.md): Find out how to use JupyterLab's interactive and customizable environment to train and evaluate Ultralytics models with ease and efficiency.

- [IBM Watsonx](ibm-watsonx.md): See how IBM Watsonx simplifies the training and evaluation of Ultralytics models with its cutting-edge AI tools, effortless integration, and advanced model management system.

## Deployment Integrations

- [Neural Magic](neural-magic.md): Leverage Quantization Aware Training (QAT) and pruning techniques to optimize Ultralytics models for superior performance and leaner size.

- [Gradio](gradio.md) 🚀 NEW: Deploy Ultralytics models with Gradio for real-time, interactive object detection demos.

- [TorchScript](torchscript.md): Developed as part of the [PyTorch](https://pytorch.org/) framework, TorchScript enables efficient execution and deployment of machine learning models in various production environments without the need for Python dependencies.

- [ONNX](onnx.md): An open-source format created by [Microsoft](https://www.microsoft.com) for facilitating the transfer of AI models between various frameworks, enhancing the versatility and deployment flexibility of Ultralytics models.

- [OpenVINO](openvino.md): Intel's toolkit for optimizing and deploying computer vision models efficiently across various Intel CPU and GPU platforms.

- [TensorRT](tensorrt.md): Developed by [NVIDIA](https://www.nvidia.com/), this high-performance deep learning inference framework and model format optimizes AI models for accelerated speed and efficiency on NVIDIA GPUs, ensuring streamlined deployment.

- [CoreML](coreml.md): CoreML, developed by [Apple](https://www.apple.com/), is a framework designed for efficiently integrating machine learning models into applications across iOS, macOS, watchOS, and tvOS, using Apple's hardware for effective and secure model deployment.

- [TF SavedModel](tf-savedmodel.md): Developed by [Google](https://www.google.com), TF SavedModel is a universal serialization format for TensorFlow models, enabling easy sharing and deployment across a wide range of platforms, from servers to edge devices.

- [TF GraphDef](tf-graphdef.md): Developed by [Google](https://www.google.com), GraphDef is TensorFlow's format for representing computation graphs, enabling optimized execution of machine learning models across diverse hardware.

- [TFLite](tflite.md): Developed by [Google](https://www.google.com), TFLite is a lightweight framework for deploying machine learning models on mobile and edge devices, ensuring fast, efficient inference with minimal memory footprint.

- [TFLite Edge TPU](edge-tpu.md): Developed by [Google](https://www.google.com) for optimizing TensorFlow Lite models on Edge TPUs, this model format ensures high-speed, efficient edge computing.

- [TF.js](tfjs.md): Developed by [Google](https://www.google.com) to facilitate machine learning in browsers and Node.js, TF.js allows JavaScript-based deployment of ML models.

- [PaddlePaddle](paddlepaddle.md): An open-source deep learning platform by [Baidu](https://www.baidu.com/), PaddlePaddle enables the efficient deployment of AI models and focuses on the scalability of industrial applications.

- [NCNN](ncnn.md): Developed by [Tencent](http://www.tencent.com/), NCNN is an efficient neural network inference framework tailored for mobile devices. It enables direct deployment of AI models into apps, optimizing performance across various mobile platforms.

### Export Formats

We also support a variety of model export formats for deployment in different environments. Here are the available formats:

| Format                                            | `format` Argument | Model                     | Metadata | Arguments                                                            |
| ------------------------------------------------- | ----------------- | ------------------------- | -------- | -------------------------------------------------------------------- |
| [PyTorch](https://pytorch.org/)                   | -                 | `yolov8n.pt`              | ✅       | -                                                                    |
| [TorchScript](../integrations/torchscript.md)     | `torchscript`     | `yolov8n.torchscript`     | ✅       | `imgsz`, `optimize`, `batch`                                         |
| [ONNX](../integrations/onnx.md)                   | `onnx`            | `yolov8n.onnx`            | ✅       | `imgsz`, `half`, `dynamic`, `simplify`, `opset`, `batch`             |
| [OpenVINO](../integrations/openvino.md)           | `openvino`        | `yolov8n_openvino_model/` | ✅       | `imgsz`, `half`, `int8`, `batch`                                     |
| [TensorRT](../integrations/tensorrt.md)           | `engine`          | `yolov8n.engine`          | ✅       | `imgsz`, `half`, `dynamic`, `simplify`, `workspace`, `int8`, `batch` |
| [CoreML](../integrations/coreml.md)               | `coreml`          | `yolov8n.mlpackage`       | ✅       | `imgsz`, `half`, `int8`, `nms`, `batch`                              |
| [TF SavedModel](../integrations/tf-savedmodel.md) | `saved_model`     | `yolov8n_saved_model/`    | ✅       | `imgsz`, `keras`, `int8`, `batch`                                    |
| [TF GraphDef](../integrations/tf-graphdef.md)     | `pb`              | `yolov8n.pb`              | ❌       | `imgsz`, `batch`                                                     |
| [TF Lite](../integrations/tflite.md)              | `tflite`          | `yolov8n.tflite`          | ✅       | `imgsz`, `half`, `int8`, `batch`                                     |
| [TF Edge TPU](../integrations/edge-tpu.md)        | `edgetpu`         | `yolov8n_edgetpu.tflite`  | ✅       | `imgsz`                                                              |
| [TF.js](../integrations/tfjs.md)                  | `tfjs`            | `yolov8n_web_model/`      | ✅       | `imgsz`, `half`, `int8`, `batch`                                     |
| [PaddlePaddle](../integrations/paddlepaddle.md)   | `paddle`          | `yolov8n_paddle_model/`   | ✅       | `imgsz`, `batch`                                                     |
| [NCNN](../integrations/ncnn.md)                   | `ncnn`            | `yolov8n_ncnn_model/`     | ✅       | `imgsz`, `half`, `batch`                                             |

Explore the links to learn more about each integration and how to get the most out of them with Ultralytics. See full `export` details in the [Export](../modes/export.md) page.

## Contribute to Our Integrations

We're always excited to see how the community integrates Ultralytics YOLO with other technologies, tools, and platforms! If you have successfully integrated YOLO with a new system or have valuable insights to share, consider contributing to our Integrations Docs.

By writing a guide or tutorial, you can help expand our documentation and provide real-world examples that benefit the community. It's an excellent way to contribute to the growing ecosystem around Ultralytics YOLO.

To contribute, please check out our [Contributing Guide](../help/contributing.md) for instructions on how to submit a Pull Request (PR) 🛠️. We eagerly await your contributions!

Let's collaborate to make the Ultralytics YOLO ecosystem more expansive and feature-rich 🙏!

## FAQ

### What is Ultralytics HUB, and how does it streamline the ML workflow?

Ultralytics HUB is a cloud-based platform designed to make machine learning (ML) workflows for Ultralytics models seamless and efficient. By using this tool, you can easily upload datasets, train models, perform real-time tracking, and deploy YOLOv8 models without needing extensive coding skills. You can explore the key features on the [Ultralytics HUB](https://hub.ultralytics.com) page and get started quickly with our [Quickstart](https://docs.ultralytics.com/hub/quickstart/) guide.

### How do I integrate Ultralytics YOLO models with Roboflow for dataset management?

Integrating Ultralytics YOLO models with Roboflow enhances dataset management by providing robust tools for annotation, preprocessing, and augmentation. To get started, follow the steps on the [Roboflow](roboflow.md) integration page. This partnership ensures efficient dataset handling, which is crucial for developing accurate and robust YOLO models.

### Can I track the performance of my Ultralytics models using MLFlow?

Yes, you can. Integrating MLFlow with Ultralytics models allows you to track experiments, improve reproducibility, and streamline the entire ML lifecycle. Detailed instructions for setting up this integration can be found on the [MLFlow](mlflow.md) integration page. This integration is particularly useful for monitoring model metrics and managing the ML workflow efficiently.

### What are the benefits of using Neural Magic for YOLOv8 model optimization?

Neural Magic optimizes YOLOv8 models by leveraging techniques like Quantization Aware Training (QAT) and pruning, resulting in highly efficient, smaller models that perform better on resource-limited hardware. Check out the [Neural Magic](neural-magic.md) integration page to learn how to implement these optimizations for superior performance and leaner models. This is especially beneficial for deployment on edge devices.

### How do I deploy Ultralytics YOLO models with Gradio for interactive demos?

To deploy Ultralytics YOLO models with Gradio for interactive object detection demos, you can follow the steps outlined on the [Gradio](gradio.md) integration page. Gradio allows you to create easy-to-use web interfaces for real-time model inference, making it an excellent tool for showcasing your YOLO model's capabilities in a user-friendly format suitable for both developers and end-users.

By addressing these common questions, we aim to improve user experience and provide valuable insights into the powerful capabilities of Ultralytics products. Incorporating these FAQs will not only enhance the documentation but also drive more organic traffic to the Ultralytics website.
>>>>>>> 9f22f451
<|MERGE_RESOLUTION|>--- conflicted
+++ resolved
@@ -1,143 +1,3 @@
-<<<<<<< HEAD
----
-comments: true
-description: Discover Ultralytics integrations for streamlined ML workflows, dataset management, optimized model training, and robust deployment solutions.
-keywords: Ultralytics, machine learning, ML workflows, dataset management, model training, model deployment, Roboflow, ClearML, Comet ML, DVC, MLFlow, Ultralytics HUB, Neptune, Ray Tune, TensorBoard, Weights & Biases, Amazon SageMaker, Paperspace Gradient, Google Colab, Neural Magic, Gradio, TorchScript, ONNX, OpenVINO, TensorRT, CoreML, TF SavedModel, TF GraphDef, TFLite, TFLite Edge TPU, TF.js, PaddlePaddle, NCNN
----
-
-# Ultralytics Integrations
-
-Welcome to the Ultralytics Integrations page! This page provides an overview of our partnerships with various tools and platforms, designed to streamline your machine learning workflows, enhance dataset management, simplify model training, and facilitate efficient deployment.
-
-<img width="1024" src="https://github.com/ultralytics/assets/raw/main/yolov8/banner-integrations.png" alt="Ultralytics YOLO ecosystem and integrations">
-
-<p align="center">
-  <br>
-  <iframe loading="lazy" width="720" height="405" src="https://www.youtube.com/embed/ZzUSXQkLbNw"
-    title="YouTube video player" frameborder="0"
-    allow="accelerometer; autoplay; clipboard-write; encrypted-media; gyroscope; picture-in-picture; web-share"
-    allowfullscreen>
-  </iframe>
-  <br>
-  <strong>Watch:</strong> Ultralytics YOLOv8 Deployment and Integrations
-</p>
-
-## Datasets Integrations
-
-- [Roboflow](roboflow.md): Facilitate seamless dataset management for Ultralytics models, offering robust annotation, preprocessing, and augmentation capabilities.
-
-## Training Integrations
-
-- [ClearML](clearml.md): Automate your Ultralytics ML workflows, monitor experiments, and foster team collaboration.
-
-- [Comet ML](comet.md): Enhance your model development with Ultralytics by tracking, comparing, and optimizing your machine learning experiments.
-
-- [DVC](dvc.md): Implement version control for your Ultralytics machine learning projects, synchronizing data, code, and models effectively.
-
-- [MLFlow](mlflow.md): Streamline the entire ML lifecycle of Ultralytics models, from experimentation and reproducibility to deployment.
-
-- [Ultralytics HUB](https://hub.ultralytics.com): Access and contribute to a community of pre-trained Ultralytics models.
-
-- [Neptune](https://neptune.ai/): Maintain a comprehensive log of your ML experiments with Ultralytics in this metadata store designed for MLOps.
-
-- [Ray Tune](ray-tune.md): Optimize the hyperparameters of your Ultralytics models at any scale.
-
-- [TensorBoard](tensorboard.md): Visualize your Ultralytics ML workflows, monitor model metrics, and foster team collaboration.
-
-- [Weights & Biases (W&B)](weights-biases.md): Monitor experiments, visualize metrics, and foster reproducibility and collaboration on Ultralytics projects.
-
-- [Amazon SageMaker](amazon-sagemaker.md): Leverage Amazon SageMaker to efficiently build, train, and deploy Ultralytics models, providing an all-in-one platform for the ML lifecycle.
-
-- [Paperspace Gradient](paperspace.md): Paperspace Gradient simplifies working on YOLOv8 projects by providing easy-to-use cloud tools for training, testing, and deploying your models quickly.
-
-- [Google Colab](google-colab.md): Use Google Colab to train and evaluate Ultralytics models in a cloud-based environment that supports collaboration and sharing.
-
-## Deployment Integrations
-
-- [Neural Magic](neural-magic.md): Leverage Quantization Aware Training (QAT) and pruning techniques to optimize Ultralytics models for superior performance and leaner size.
-
-- [Gradio](gradio.md) 🚀 NEW: Deploy Ultralytics models with Gradio for real-time, interactive object detection demos.
-
-- [TorchScript](torchscript.md): Developed as part of the [PyTorch](https://pytorch.org/) framework, TorchScript enables efficient execution and deployment of machine learning models in various production environments without the need for Python dependencies.
-
-- [ONNX](onnx.md): An open-source format created by [Microsoft](https://www.microsoft.com) for facilitating the transfer of AI models between various frameworks, enhancing the versatility and deployment flexibility of Ultralytics models.
-
-- [OpenVINO](openvino.md): Intel's toolkit for optimizing and deploying computer vision models efficiently across various Intel CPU and GPU platforms.
-
-- [TensorRT](tensorrt.md): Developed by [NVIDIA](https://www.nvidia.com/), this high-performance deep learning inference framework and model format optimizes AI models for accelerated speed and efficiency on NVIDIA GPUs, ensuring streamlined deployment.
-
-- [CoreML](coreml.md): CoreML, developed by [Apple](https://www.apple.com/), is a framework designed for efficiently integrating machine learning models into applications across iOS, macOS, watchOS, and tvOS, using Apple's hardware for effective and secure model deployment.
-
-- [TF SavedModel](tf-savedmodel.md): Developed by [Google](https://www.google.com), TF SavedModel is a universal serialization format for TensorFlow models, enabling easy sharing and deployment across a wide range of platforms, from servers to edge devices.
-
-- [TF GraphDef](tf-graphdef.md): Developed by [Google](https://www.google.com), GraphDef is TensorFlow's format for representing computation graphs, enabling optimized execution of machine learning models across diverse hardware.
-
-- [TFLite](tflite.md): Developed by [Google](https://www.google.com), TFLite is a lightweight framework for deploying machine learning models on mobile and edge devices, ensuring fast, efficient inference with minimal memory footprint.
-
-- [TFLite Edge TPU](edge-tpu.md): Developed by [Google](https://www.google.com) for optimizing TensorFlow Lite models on Edge TPUs, this model format ensures high-speed, efficient edge computing.
-
-- [TF.js](tfjs.md): Developed by [Google](https://www.google.com) to facilitate machine learning in browsers and Node.js, TF.js allows JavaScript-based deployment of ML models.
-
-- [PaddlePaddle](paddlepaddle.md): An open-source deep learning platform by [Baidu](https://www.baidu.com/), PaddlePaddle enables the efficient deployment of AI models and focuses on the scalability of industrial applications.
-
-- [NCNN](ncnn.md): Developed by [Tencent](http://www.tencent.com/), NCNN is an efficient neural network inference framework tailored for mobile devices. It enables direct deployment of AI models into apps, optimizing performance across various mobile platforms.
-
-### Export Formats
-
-We also support a variety of model export formats for deployment in different environments. Here are the available formats:
-
-| Format                                            | `format` Argument | Model                     | Metadata | Arguments                                                            |
-| ------------------------------------------------- | ----------------- | ------------------------- | -------- | -------------------------------------------------------------------- |
-| [PyTorch](https://pytorch.org/)                   | -                 | `yolov8n.pt`              | ✅       | -                                                                    |
-| [TorchScript](../integrations/torchscript.md)     | `torchscript`     | `yolov8n.torchscript`     | ✅       | `imgsz`, `optimize`, `batch`                                         |
-| [ONNX](../integrations/onnx.md)                   | `onnx`            | `yolov8n.onnx`            | ✅       | `imgsz`, `half`, `dynamic`, `simplify`, `opset`, `batch`             |
-| [OpenVINO](../integrations/openvino.md)           | `openvino`        | `yolov8n_openvino_model/` | ✅       | `imgsz`, `half`, `int8`, `batch`                                     |
-| [TensorRT](../integrations/tensorrt.md)           | `engine`          | `yolov8n.engine`          | ✅       | `imgsz`, `half`, `dynamic`, `simplify`, `workspace`, `int8`, `batch` |
-| [CoreML](../integrations/coreml.md)               | `coreml`          | `yolov8n.mlpackage`       | ✅       | `imgsz`, `half`, `int8`, `nms`, `batch`                              |
-| [TF SavedModel](../integrations/tf-savedmodel.md) | `saved_model`     | `yolov8n_saved_model/`    | ✅       | `imgsz`, `keras`, `int8`, `batch`                                    |
-| [TF GraphDef](../integrations/tf-graphdef.md)     | `pb`              | `yolov8n.pb`              | ❌       | `imgsz`, `batch`                                                     |
-| [TF Lite](../integrations/tflite.md)              | `tflite`          | `yolov8n.tflite`          | ✅       | `imgsz`, `half`, `int8`, `batch`                                     |
-| [TF Edge TPU](../integrations/edge-tpu.md)        | `edgetpu`         | `yolov8n_edgetpu.tflite`  | ✅       | `imgsz`                                                              |
-| [TF.js](../integrations/tfjs.md)                  | `tfjs`            | `yolov8n_web_model/`      | ✅       | `imgsz`, `half`, `int8`, `batch`                                     |
-| [PaddlePaddle](../integrations/paddlepaddle.md)   | `paddle`          | `yolov8n_paddle_model/`   | ✅       | `imgsz`, `batch`                                                     |
-| [NCNN](../integrations/ncnn.md)                   | `ncnn`            | `yolov8n_ncnn_model/`     | ✅       | `imgsz`, `half`, `batch`                                             |
-
-Explore the links to learn more about each integration and how to get the most out of them with Ultralytics. See full `export` details in the [Export](../modes/export.md) page.
-
-## Contribute to Our Integrations
-
-We're always excited to see how the community integrates Ultralytics YOLO with other technologies, tools, and platforms! If you have successfully integrated YOLO with a new system or have valuable insights to share, consider contributing to our Integrations Docs.
-
-By writing a guide or tutorial, you can help expand our documentation and provide real-world examples that benefit the community. It's an excellent way to contribute to the growing ecosystem around Ultralytics YOLO.
-
-To contribute, please check out our [Contributing Guide](../help/contributing.md) for instructions on how to submit a Pull Request (PR) 🛠️. We eagerly await your contributions!
-
-Let's collaborate to make the Ultralytics YOLO ecosystem more expansive and feature-rich 🙏!
-
-## FAQ
-
-### What is Ultralytics HUB, and how does it streamline the ML workflow?
-
-Ultralytics HUB is a cloud-based platform designed to make machine learning (ML) workflows for Ultralytics models seamless and efficient. By using this tool, you can easily upload datasets, train models, perform real-time tracking, and deploy YOLOv8 models without needing extensive coding skills. You can explore the key features on the [Ultralytics HUB](https://hub.ultralytics.com) page and get started quickly with our [Quickstart](https://docs.ultralytics.com/hub/quickstart/) guide.
-
-### How do I integrate Ultralytics YOLO models with Roboflow for dataset management?
-
-Integrating Ultralytics YOLO models with Roboflow enhances dataset management by providing robust tools for annotation, preprocessing, and augmentation. To get started, follow the steps on the [Roboflow](roboflow.md) integration page. This partnership ensures efficient dataset handling, which is crucial for developing accurate and robust YOLO models.
-
-### Can I track the performance of my Ultralytics models using MLFlow?
-
-Yes, you can. Integrating MLFlow with Ultralytics models allows you to track experiments, improve reproducibility, and streamline the entire ML lifecycle. Detailed instructions for setting up this integration can be found on the [MLFlow](mlflow.md) integration page. This integration is particularly useful for monitoring model metrics and managing the ML workflow efficiently.
-
-### What are the benefits of using Neural Magic for YOLOv8 model optimization?
-
-Neural Magic optimizes YOLOv8 models by leveraging techniques like Quantization Aware Training (QAT) and pruning, resulting in highly efficient, smaller models that perform better on resource-limited hardware. Check out the [Neural Magic](neural-magic.md) integration page to learn how to implement these optimizations for superior performance and leaner models. This is especially beneficial for deployment on edge devices.
-
-### How do I deploy Ultralytics YOLO models with Gradio for interactive demos?
-
-To deploy Ultralytics YOLO models with Gradio for interactive object detection demos, you can follow the steps outlined on the [Gradio](gradio.md) integration page. Gradio allows you to create easy-to-use web interfaces for real-time model inference, making it an excellent tool for showcasing your YOLO model's capabilities in a user-friendly format suitable for both developers and end-users.
-
-By addressing these common questions, we aim to improve user experience and provide valuable insights into the powerful capabilities of Ultralytics products. Incorporating these FAQs will not only enhance the documentation but also drive more organic traffic to the Ultralytics website.
-=======
 ---
 comments: true
 description: Discover Ultralytics integrations for streamlined ML workflows, dataset management, optimized model training, and robust deployment solutions.
@@ -281,5 +141,4 @@
 
 To deploy Ultralytics YOLO models with Gradio for interactive object detection demos, you can follow the steps outlined on the [Gradio](gradio.md) integration page. Gradio allows you to create easy-to-use web interfaces for real-time model inference, making it an excellent tool for showcasing your YOLO model's capabilities in a user-friendly format suitable for both developers and end-users.
 
-By addressing these common questions, we aim to improve user experience and provide valuable insights into the powerful capabilities of Ultralytics products. Incorporating these FAQs will not only enhance the documentation but also drive more organic traffic to the Ultralytics website.
->>>>>>> 9f22f451
+By addressing these common questions, we aim to improve user experience and provide valuable insights into the powerful capabilities of Ultralytics products. Incorporating these FAQs will not only enhance the documentation but also drive more organic traffic to the Ultralytics website.