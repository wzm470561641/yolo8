--- conflicted
+++ resolved
@@ -1,93 +1,3 @@
-<<<<<<< HEAD
----
-description: Explore Ultralytics image augmentation techniques like MixUp, Mosaic, and Random Perspective for enhancing model training. Improve your deep learning models now.
-keywords: Ultralytics, image augmentation, MixUp, Mosaic, Random Perspective, deep learning, model training, YOLO
----
-
-# Reference for `ultralytics/data/augment.py`
-
-!!! Note
-
-    This file is available at [https://github.com/ultralytics/ultralytics/blob/main/ultralytics/data/augment.py](https://github.com/ultralytics/ultralytics/blob/main/ultralytics/data/augment.py). If you spot a problem please help fix it by [contributing](https://docs.ultralytics.com/help/contributing/) a [Pull Request](https://github.com/ultralytics/ultralytics/edit/main/ultralytics/data/augment.py) 🛠️. Thank you 🙏!
-
-<br><br>
-
-## ::: ultralytics.data.augment.BaseTransform
-
-<br><br>
-
-## ::: ultralytics.data.augment.Compose
-
-<br><br>
-
-## ::: ultralytics.data.augment.BaseMixTransform
-
-<br><br>
-
-## ::: ultralytics.data.augment.Mosaic
-
-<br><br>
-
-## ::: ultralytics.data.augment.MixUp
-
-<br><br>
-
-## ::: ultralytics.data.augment.RandomPerspective
-
-<br><br>
-
-## ::: ultralytics.data.augment.RandomHSV
-
-<br><br>
-
-## ::: ultralytics.data.augment.RandomFlip
-
-<br><br>
-
-## ::: ultralytics.data.augment.LetterBox
-
-<br><br>
-
-## ::: ultralytics.data.augment.CopyPaste
-
-<br><br>
-
-## ::: ultralytics.data.augment.Albumentations
-
-<br><br>
-
-## ::: ultralytics.data.augment.Format
-
-<br><br>
-
-## ::: ultralytics.data.augment.RandomLoadText
-
-<br><br>
-
-## ::: ultralytics.data.augment.ClassifyLetterBox
-
-<br><br>
-
-## ::: ultralytics.data.augment.CenterCrop
-
-<br><br>
-
-## ::: ultralytics.data.augment.ToTensor
-
-<br><br>
-
-## ::: ultralytics.data.augment.v8_transforms
-
-<br><br>
-
-## ::: ultralytics.data.augment.classify_transforms
-
-<br><br>
-
-## ::: ultralytics.data.augment.classify_augmentations
-
-<br><br>
-=======
 ---
 description: Explore Ultralytics image augmentation techniques like MixUp, Mosaic, and Random Perspective for enhancing model training. Improve your deep learning models now.
 keywords: Ultralytics, image augmentation, MixUp, Mosaic, Random Perspective, deep learning, model training, YOLO
@@ -175,5 +85,4 @@
 
 ## ::: ultralytics.data.augment.classify_augmentations
 
-<br><br>
->>>>>>> 9f22f451
+<br><br>