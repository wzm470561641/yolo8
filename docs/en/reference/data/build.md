<<<<<<< HEAD
---
description: Explore the functionality and examples of data builders like InfiniteDataLoader and various YOLO dataset builders in Ultralytics.
keywords: Ultralytics, Data Builders, InfiniteDataLoader, YOLO dataset, build.py, AI, Machine Learning
---

# Reference for `ultralytics/data/build.py`

!!! Note

    This file is available at [https://github.com/ultralytics/ultralytics/blob/main/ultralytics/data/build.py](https://github.com/ultralytics/ultralytics/blob/main/ultralytics/data/build.py). If you spot a problem please help fix it by [contributing](https://docs.ultralytics.com/help/contributing/) a [Pull Request](https://github.com/ultralytics/ultralytics/edit/main/ultralytics/data/build.py) 🛠️. Thank you 🙏!

<br><br>

## ::: ultralytics.data.build.InfiniteDataLoader

<br><br>

## ::: ultralytics.data.build._RepeatSampler

<br><br>

## ::: ultralytics.data.build.seed_worker

<br><br>

## ::: ultralytics.data.build.build_yolo_dataset

<br><br>

## ::: ultralytics.data.build.build_grounding

<br><br>

## ::: ultralytics.data.build.build_dataloader

<br><br>

## ::: ultralytics.data.build.check_source

<br><br>

## ::: ultralytics.data.build.load_inference_source

<br><br>
=======
---
description: Explore the functionality and examples of data builders like InfiniteDataLoader and various YOLO dataset builders in Ultralytics.
keywords: Ultralytics, Data Builders, InfiniteDataLoader, YOLO dataset, build.py, AI, Machine Learning
---

# Reference for `ultralytics/data/build.py`

!!! Note

    This file is available at [https://github.com/ultralytics/ultralytics/blob/main/ultralytics/data/build.py](https://github.com/ultralytics/ultralytics/blob/main/ultralytics/data/build.py). If you spot a problem please help fix it by [contributing](https://docs.ultralytics.com/help/contributing/) a [Pull Request](https://github.com/ultralytics/ultralytics/edit/main/ultralytics/data/build.py) 🛠️. Thank you 🙏!

<br>

## ::: ultralytics.data.build.InfiniteDataLoader

<br><br><hr><br>

## ::: ultralytics.data.build._RepeatSampler

<br><br><hr><br>

## ::: ultralytics.data.build.seed_worker

<br><br><hr><br>

## ::: ultralytics.data.build.build_yolo_dataset

<br><br><hr><br>

## ::: ultralytics.data.build.build_grounding

<br><br><hr><br>

## ::: ultralytics.data.build.build_dataloader

<br><br><hr><br>

## ::: ultralytics.data.build.check_source

<br><br><hr><br>

## ::: ultralytics.data.build.load_inference_source

<br><br>
>>>>>>> 9f22f451
<|MERGE_RESOLUTION|>--- conflicted
+++ resolved
@@ -1,49 +1,3 @@
-<<<<<<< HEAD
----
-description: Explore the functionality and examples of data builders like InfiniteDataLoader and various YOLO dataset builders in Ultralytics.
-keywords: Ultralytics, Data Builders, InfiniteDataLoader, YOLO dataset, build.py, AI, Machine Learning
----
-
-# Reference for `ultralytics/data/build.py`
-
-!!! Note
-
-    This file is available at [https://github.com/ultralytics/ultralytics/blob/main/ultralytics/data/build.py](https://github.com/ultralytics/ultralytics/blob/main/ultralytics/data/build.py). If you spot a problem please help fix it by [contributing](https://docs.ultralytics.com/help/contributing/) a [Pull Request](https://github.com/ultralytics/ultralytics/edit/main/ultralytics/data/build.py) 🛠️. Thank you 🙏!
-
-<br><br>
-
-## ::: ultralytics.data.build.InfiniteDataLoader
-
-<br><br>
-
-## ::: ultralytics.data.build._RepeatSampler
-
-<br><br>
-
-## ::: ultralytics.data.build.seed_worker
-
-<br><br>
-
-## ::: ultralytics.data.build.build_yolo_dataset
-
-<br><br>
-
-## ::: ultralytics.data.build.build_grounding
-
-<br><br>
-
-## ::: ultralytics.data.build.build_dataloader
-
-<br><br>
-
-## ::: ultralytics.data.build.check_source
-
-<br><br>
-
-## ::: ultralytics.data.build.load_inference_source
-
-<br><br>
-=======
 ---
 description: Explore the functionality and examples of data builders like InfiniteDataLoader and various YOLO dataset builders in Ultralytics.
 keywords: Ultralytics, Data Builders, InfiniteDataLoader, YOLO dataset, build.py, AI, Machine Learning
@@ -87,5 +41,4 @@
 
 ## ::: ultralytics.data.build.load_inference_source
 
-<br><br>
->>>>>>> 9f22f451
+<br><br>