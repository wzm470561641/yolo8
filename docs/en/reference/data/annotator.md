<<<<<<< HEAD
---
description: Explore Ultralytics' annotator script for automatic image annotation using YOLO and SAM models. Contribute to improve it on GitHub!.
keywords: Ultralytics, image annotation, YOLO, SAM, Python script, GitHub, object detection, segmentation
---

# Reference for `ultralytics/data/annotator.py`

!!! Note

    This file is available at [https://github.com/ultralytics/ultralytics/blob/main/ultralytics/data/annotator.py](https://github.com/ultralytics/ultralytics/blob/main/ultralytics/data/annotator.py). If you spot a problem please help fix it by [contributing](https://docs.ultralytics.com/help/contributing/) a [Pull Request](https://github.com/ultralytics/ultralytics/edit/main/ultralytics/data/annotator.py) 🛠️. Thank you 🙏!

<br><br>

## ::: ultralytics.data.annotator.auto_annotate

<br><br>
=======
---
description: Explore Ultralytics' annotator script for automatic image annotation using YOLO and SAM models. Contribute to improve it on GitHub!.
keywords: Ultralytics, image annotation, YOLO, SAM, Python script, GitHub, object detection, segmentation
---

# Reference for `ultralytics/data/annotator.py`

!!! Note

    This file is available at [https://github.com/ultralytics/ultralytics/blob/main/ultralytics/data/annotator.py](https://github.com/ultralytics/ultralytics/blob/main/ultralytics/data/annotator.py). If you spot a problem please help fix it by [contributing](https://docs.ultralytics.com/help/contributing/) a [Pull Request](https://github.com/ultralytics/ultralytics/edit/main/ultralytics/data/annotator.py) 🛠️. Thank you 🙏!

<br>

## ::: ultralytics.data.annotator.auto_annotate

<br><br>
>>>>>>> 9f22f451
<|MERGE_RESOLUTION|>--- conflicted
+++ resolved
@@ -1,21 +1,3 @@
-<<<<<<< HEAD
----
-description: Explore Ultralytics' annotator script for automatic image annotation using YOLO and SAM models. Contribute to improve it on GitHub!.
-keywords: Ultralytics, image annotation, YOLO, SAM, Python script, GitHub, object detection, segmentation
----
-
-# Reference for `ultralytics/data/annotator.py`
-
-!!! Note
-
-    This file is available at [https://github.com/ultralytics/ultralytics/blob/main/ultralytics/data/annotator.py](https://github.com/ultralytics/ultralytics/blob/main/ultralytics/data/annotator.py). If you spot a problem please help fix it by [contributing](https://docs.ultralytics.com/help/contributing/) a [Pull Request](https://github.com/ultralytics/ultralytics/edit/main/ultralytics/data/annotator.py) 🛠️. Thank you 🙏!
-
-<br><br>
-
-## ::: ultralytics.data.annotator.auto_annotate
-
-<br><br>
-=======
 ---
 description: Explore Ultralytics' annotator script for automatic image annotation using YOLO and SAM models. Contribute to improve it on GitHub!.
 keywords: Ultralytics, image annotation, YOLO, SAM, Python script, GitHub, object detection, segmentation
@@ -31,5 +13,4 @@
 
 ## ::: ultralytics.data.annotator.auto_annotate
 
-<br><br>
->>>>>>> 9f22f451
+<br><br>