<<<<<<< HEAD
---
description: Explore how to use ultralytics.utils.tuner.py for efficient hyperparameter tuning with Ray Tune. Learn implementation details and example usage.
keywords: Ultralytics, tuner, hyperparameter tuning, Ray Tune, YOLO, machine learning, AI, optimization
---

# Reference for `ultralytics/utils/tuner.py`

!!! Note

    This file is available at [https://github.com/ultralytics/ultralytics/blob/main/ultralytics/utils/tuner.py](https://github.com/ultralytics/ultralytics/blob/main/ultralytics/utils/tuner.py). If you spot a problem please help fix it by [contributing](https://docs.ultralytics.com/help/contributing/) a [Pull Request](https://github.com/ultralytics/ultralytics/edit/main/ultralytics/utils/tuner.py) 🛠️. Thank you 🙏!

<br><br>

## ::: ultralytics.utils.tuner.run_ray_tune

<br><br>
=======
---
description: Explore how to use ultralytics.utils.tuner.py for efficient hyperparameter tuning with Ray Tune. Learn implementation details and example usage.
keywords: Ultralytics, tuner, hyperparameter tuning, Ray Tune, YOLO, machine learning, AI, optimization
---

# Reference for `ultralytics/utils/tuner.py`

!!! Note

    This file is available at [https://github.com/ultralytics/ultralytics/blob/main/ultralytics/utils/tuner.py](https://github.com/ultralytics/ultralytics/blob/main/ultralytics/utils/tuner.py). If you spot a problem please help fix it by [contributing](https://docs.ultralytics.com/help/contributing/) a [Pull Request](https://github.com/ultralytics/ultralytics/edit/main/ultralytics/utils/tuner.py) 🛠️. Thank you 🙏!

<br>

## ::: ultralytics.utils.tuner.run_ray_tune

<br><br>
>>>>>>> 9f22f451
<|MERGE_RESOLUTION|>--- conflicted
+++ resolved
@@ -1,21 +1,3 @@
-<<<<<<< HEAD
----
-description: Explore how to use ultralytics.utils.tuner.py for efficient hyperparameter tuning with Ray Tune. Learn implementation details and example usage.
-keywords: Ultralytics, tuner, hyperparameter tuning, Ray Tune, YOLO, machine learning, AI, optimization
----
-
-# Reference for `ultralytics/utils/tuner.py`
-
-!!! Note
-
-    This file is available at [https://github.com/ultralytics/ultralytics/blob/main/ultralytics/utils/tuner.py](https://github.com/ultralytics/ultralytics/blob/main/ultralytics/utils/tuner.py). If you spot a problem please help fix it by [contributing](https://docs.ultralytics.com/help/contributing/) a [Pull Request](https://github.com/ultralytics/ultralytics/edit/main/ultralytics/utils/tuner.py) 🛠️. Thank you 🙏!
-
-<br><br>
-
-## ::: ultralytics.utils.tuner.run_ray_tune
-
-<br><br>
-=======
 ---
 description: Explore how to use ultralytics.utils.tuner.py for efficient hyperparameter tuning with Ray Tune. Learn implementation details and example usage.
 keywords: Ultralytics, tuner, hyperparameter tuning, Ray Tune, YOLO, machine learning, AI, optimization
@@ -31,5 +13,4 @@
 
 ## ::: ultralytics.utils.tuner.run_ray_tune
 
-<br><br>
->>>>>>> 9f22f451
+<br><br>