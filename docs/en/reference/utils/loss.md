--- conflicted
+++ resolved
@@ -53,12 +53,4 @@
 
 ## ::: ultralytics.utils.loss.v8OBBLoss
 
-<br><br>
-
-<<<<<<< HEAD
-## ::: ultralytics.utils.loss.v8HumanLoss
-=======
-## ::: ultralytics.utils.loss.E2EDetectLoss
->>>>>>> ffb46fd7
-
 <br><br>