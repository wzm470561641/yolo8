<<<<<<< HEAD
---
description: Explore and utilize the Ultralytics download utilities to handle URLs, zip/unzip files, and manage GitHub assets effectively.
keywords: Ultralytics, download utilities, URL validation, zip directory, unzip file, check disk space, Google Drive, GitHub assets, YOLO, machine learning
---

# Reference for `ultralytics/utils/downloads.py`

!!! Note

    This file is available at [https://github.com/ultralytics/ultralytics/blob/main/ultralytics/utils/downloads.py](https://github.com/ultralytics/ultralytics/blob/main/ultralytics/utils/downloads.py). If you spot a problem please help fix it by [contributing](https://docs.ultralytics.com/help/contributing/) a [Pull Request](https://github.com/ultralytics/ultralytics/edit/main/ultralytics/utils/downloads.py) 🛠️. Thank you 🙏!

<br><br>

## ::: ultralytics.utils.downloads.is_url

<br><br>

## ::: ultralytics.utils.downloads.delete_dsstore

<br><br>

## ::: ultralytics.utils.downloads.zip_directory

<br><br>

## ::: ultralytics.utils.downloads.unzip_file

<br><br>

## ::: ultralytics.utils.downloads.check_disk_space

<br><br>

## ::: ultralytics.utils.downloads.get_google_drive_file_info

<br><br>

## ::: ultralytics.utils.downloads.safe_download

<br><br>

## ::: ultralytics.utils.downloads.get_github_assets

<br><br>

## ::: ultralytics.utils.downloads.attempt_download_asset

<br><br>

## ::: ultralytics.utils.downloads.download

<br><br>
=======
---
description: Explore and utilize the Ultralytics download utilities to handle URLs, zip/unzip files, and manage GitHub assets effectively.
keywords: Ultralytics, download utilities, URL validation, zip directory, unzip file, check disk space, Google Drive, GitHub assets, YOLO, machine learning
---

# Reference for `ultralytics/utils/downloads.py`

!!! Note

    This file is available at [https://github.com/ultralytics/ultralytics/blob/main/ultralytics/utils/downloads.py](https://github.com/ultralytics/ultralytics/blob/main/ultralytics/utils/downloads.py). If you spot a problem please help fix it by [contributing](https://docs.ultralytics.com/help/contributing/) a [Pull Request](https://github.com/ultralytics/ultralytics/edit/main/ultralytics/utils/downloads.py) 🛠️. Thank you 🙏!

<br>

## ::: ultralytics.utils.downloads.is_url

<br><br><hr><br>

## ::: ultralytics.utils.downloads.delete_dsstore

<br><br><hr><br>

## ::: ultralytics.utils.downloads.zip_directory

<br><br><hr><br>

## ::: ultralytics.utils.downloads.unzip_file

<br><br><hr><br>

## ::: ultralytics.utils.downloads.check_disk_space

<br><br><hr><br>

## ::: ultralytics.utils.downloads.get_google_drive_file_info

<br><br><hr><br>

## ::: ultralytics.utils.downloads.safe_download

<br><br><hr><br>

## ::: ultralytics.utils.downloads.get_github_assets

<br><br><hr><br>

## ::: ultralytics.utils.downloads.attempt_download_asset

<br><br><hr><br>

## ::: ultralytics.utils.downloads.download

<br><br>
>>>>>>> 9f22f451
<|MERGE_RESOLUTION|>--- conflicted
+++ resolved
@@ -1,57 +1,3 @@
-<<<<<<< HEAD
----
-description: Explore and utilize the Ultralytics download utilities to handle URLs, zip/unzip files, and manage GitHub assets effectively.
-keywords: Ultralytics, download utilities, URL validation, zip directory, unzip file, check disk space, Google Drive, GitHub assets, YOLO, machine learning
----
-
-# Reference for `ultralytics/utils/downloads.py`
-
-!!! Note
-
-    This file is available at [https://github.com/ultralytics/ultralytics/blob/main/ultralytics/utils/downloads.py](https://github.com/ultralytics/ultralytics/blob/main/ultralytics/utils/downloads.py). If you spot a problem please help fix it by [contributing](https://docs.ultralytics.com/help/contributing/) a [Pull Request](https://github.com/ultralytics/ultralytics/edit/main/ultralytics/utils/downloads.py) 🛠️. Thank you 🙏!
-
-<br><br>
-
-## ::: ultralytics.utils.downloads.is_url
-
-<br><br>
-
-## ::: ultralytics.utils.downloads.delete_dsstore
-
-<br><br>
-
-## ::: ultralytics.utils.downloads.zip_directory
-
-<br><br>
-
-## ::: ultralytics.utils.downloads.unzip_file
-
-<br><br>
-
-## ::: ultralytics.utils.downloads.check_disk_space
-
-<br><br>
-
-## ::: ultralytics.utils.downloads.get_google_drive_file_info
-
-<br><br>
-
-## ::: ultralytics.utils.downloads.safe_download
-
-<br><br>
-
-## ::: ultralytics.utils.downloads.get_github_assets
-
-<br><br>
-
-## ::: ultralytics.utils.downloads.attempt_download_asset
-
-<br><br>
-
-## ::: ultralytics.utils.downloads.download
-
-<br><br>
-=======
 ---
 description: Explore and utilize the Ultralytics download utilities to handle URLs, zip/unzip files, and manage GitHub assets effectively.
 keywords: Ultralytics, download utilities, URL validation, zip directory, unzip file, check disk space, Google Drive, GitHub assets, YOLO, machine learning
@@ -103,5 +49,4 @@
 
 ## ::: ultralytics.utils.downloads.download
 
-<br><br>
->>>>>>> 9f22f451
+<br><br>