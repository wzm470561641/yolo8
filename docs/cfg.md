YOLO settings and hyperparameters play a critical role in the model's performance, speed, and accuracy. These settings
and hyperparameters can affect the model's behavior at various stages of the model development process, including
training, validation, and prediction.

YOLOv8 'yolo' CLI commands use the following syntax:

!!! example ""

    === "CLI"
    
        ```bash
        yolo TASK MODE ARGS
        ```

Where:

- `TASK` (optional) is one of `[detect, segment, classify]`. If it is not passed explicitly YOLOv8 will try to guess
  the `TASK` from the model type.
- `MODE` (required) is one of `[train, val, predict, export]`
- `ARGS` (optional) are any number of custom `arg=value` pairs like `imgsz=320` that override defaults.
  For a full list of available `ARGS` see the [Configuration](cfg.md) page and `defaults.yaml`
  GitHub [source](https://github.com/ultralytics/ultralytics/blob/main/ultralytics/yolo/cfg/default.yaml).

#### Tasks

YOLO models can be used for a variety of tasks, including detection, segmentation, and classification. These tasks
differ in the type of output they produce and the specific problem they are designed to solve.

- **Detect**: Detection tasks involve identifying and localizing objects or regions of interest in an image or video.
  YOLO models can be used for object detection tasks by predicting the bounding boxes and class labels of objects in an
  image.
- **Segment**: Segmentation tasks involve dividing an image or video into regions or pixels that correspond to
  different objects or classes. YOLO models can be used for image segmentation tasks by predicting a mask or label for
  each pixel in an image.
- **Classify**: Classification tasks involve assigning a class label to an input, such as an image or text. YOLO
  models can be used for image classification tasks by predicting the class label of an input image.

#### Modes

YOLO models can be used in different modes depending on the specific problem you are trying to solve. These modes
include train, val, and predict.

- **Train**: The train mode is used to train the model on a dataset. This mode is typically used during the development
  and
  testing phase of a model.
- **Val**: The val mode is used to evaluate the model's performance on a validation dataset. This mode is typically used
  to
  tune the model's hyperparameters and detect overfitting.
- **Predict**: The predict mode is used to make predictions with the model on new data. This mode is typically used in
  production or when deploying the model to users.

| Key    | Value    | Description                                                                                   |
|--------|----------|-----------------------------------------------------------------------------------------------|
| task   | 'detect' | inference task, i.e. detect, segment, or classify                                             |
| mode   | 'train'  | YOLO mode, i.e. train, val, predict, or export                                                |
| resume | False    | resume training from last checkpoint or custom checkpoint if passed as resume=path/to/best.pt |
| model  | null     | path to model file, i.e. yolov8n.pt, yolov8n.yaml                                             |
| data   | null     | path to data file, i.e. i.e. coco128.yaml                                                     |

### Training

Training settings for YOLO models refer to the various hyperparameters and configurations used to train the model on a
dataset. These settings can affect the model's performance, speed, and accuracy. Some common YOLO training settings
include the batch size, learning rate, momentum, and weight decay. Other factors that may affect the training process
include the choice of optimizer, the choice of loss function, and the size and composition of the training dataset. It
is important to carefully tune and experiment with these settings to achieve the best possible performance for a given
task.

| Key             | Value  | Description                                                                    |
|-----------------|--------|--------------------------------------------------------------------------------|
| model           | null   | path to model file, i.e. yolov8n.pt, yolov8n.yaml                              |
| data            | null   | path to data file, i.e. i.e. coco128.yaml                                      |
| epochs          | 100    | number of epochs to train for                                                  |
| patience        | 50     | epochs to wait for no observable improvement for early stopping of training    |
| batch           | 16     | number of images per batch (-1 for AutoBatch)                                  |
| imgsz           | 640    | size of input images as integer or w,h                                         |
| save            | True   | save train checkpoints and predict results                                     |
| cache           | False  | True/ram, disk or False. Use cache for data loading                            |
| device          | null   | device to run on, i.e. cuda device=0 or device=0,1,2,3 or device=cpu           |
| workers         | 8      | number of worker threads for data loading (per RANK if DDP)                    |
| project         | null   | project name                                                                   |
| name            | null   | experiment name                                                                |
| exist_ok        | False  | whether to overwrite existing experiment                                       |
| pretrained      | False  | whether to use a pretrained model                                              |
| optimizer       | 'SGD'  | optimizer to use, choices=['SGD', 'Adam', 'AdamW', 'RMSProp']                  |
| verbose         | False  | whether to print verbose output                                                |
| seed            | 0      | random seed for reproducibility                                                |
| deterministic   | True   | whether to enable deterministic mode                                           |
| single_cls      | False  | train multi-class data as single-class                                         |
| image_weights   | False  | use weighted image selection for training                                      |
| rect            | False  | support rectangular training                                                   |
| cos_lr          | False  | use cosine learning rate scheduler                                             |
| close_mosaic    | 10     | disable mosaic augmentation for final 10 epochs                                |
| resume          | False  | resume training from last checkpoint                                           |
| lr0             | 0.01   | initial learning rate (i.e. SGD=1E-2, Adam=1E-3)                               |
| lrf             | 0.01   | final learning rate (lr0 * lrf)                                                |
| momentum        | 0.937  | SGD momentum/Adam beta1                                                        |
| weight_decay    | 0.0005 | optimizer weight decay 5e-4                                                    |
| warmup_epochs   | 3.0    | warmup epochs (fractions ok)                                                   |
| warmup_momentum | 0.8    | warmup initial momentum                                                        |
| warmup_bias_lr  | 0.1    | warmup initial bias lr                                                         |
| box             | 7.5    | box loss gain                                                                  |
| cls             | 0.5    | cls loss gain (scale with pixels)                                              |
| dfl             | 1.5    | dfl loss gain                                                                  |
| fl_gamma        | 0.0    | focal loss gamma (efficientDet default gamma=1.5)                              |
| label_smoothing | 0.0    | label smoothing (fraction)                                                     |
| nbs             | 64     | nominal batch size                                                             |
| overlap_mask    | True   | masks should overlap during training (segment train only)                      |
| mask_ratio      | 4      | mask downsample ratio (segment train only)                                     |
| dropout         | 0.0    | use dropout regularization (classify train only)                               |
| val             | True   | validate/test during training                                                  |
| min_memory      | False  | minimize memory footprint loss function, choices=[False, True, <roll_out_thr>] |

### Prediction

Prediction settings for YOLO models refer to the various hyperparameters and configurations used to make predictions
with the model on new data. These settings can affect the model's performance, speed, and accuracy. Some common YOLO
prediction settings include the confidence threshold, non-maximum suppression (NMS) threshold, and the number of classes
to consider. Other factors that may affect the prediction process include the size and format of the input data, the
presence of additional features such as masks or multiple labels per box, and the specific task the model is being used
for. It is important to carefully tune and experiment with these settings to achieve the best possible performance for a
given task.

| Key            | Value                | Description                                              |
|----------------|----------------------|----------------------------------------------------------|
| source         | 'ultralytics/assets' | source directory for images or videos                    |
| conf           | 0.25                 | object confidence threshold for detection                |
| iou            | 0.7                  | intersection over union (IoU) threshold for NMS          |
| half           | False                | use half precision (FP16)                                |
| device         | null                 | device to run on, i.e. cuda device=0/1/2/3 or device=cpu |
| show           | False                | show results if possible                                 |
| save_txt       | False                | save results as .txt file                                |
| save_conf      | False                | save results with confidence scores                      |
| save_crop      | False                | save cropped images with results                         |
| hide_labels    | False                | hide labels                                              |
| hide_conf      | False                | hide confidence scores                                   |
| max_det        | 300                  | maximum number of detections per image                   |
| vid_stride     | False                | video frame-rate stride                                  |
| line_thickness | 3                    | bounding box thickness (pixels)                          |
| visualize      | False                | visualize model features                                 |
| augment        | False                | apply image augmentation to prediction sources           |
| agnostic_nms   | False                | class-agnostic NMS                                       |
| retina_masks   | False                | use high-resolution segmentation masks                   |
| classes        | null                 | filter results by class, i.e. class=0, or class=[0,2,3]  |
| box            | True                 | Show boxes in segmentation predictions                   |

### Validation

Validation settings for YOLO models refer to the various hyperparameters and configurations used to
evaluate the model's performance on a validation dataset. These settings can affect the model's performance, speed, and
accuracy. Some common YOLO validation settings include the batch size, the frequency with which validation is performed
during training, and the metrics used to evaluate the model's performance. Other factors that may affect the validation
process include the size and composition of the validation dataset and the specific task the model is being used for. It
is important to carefully tune and experiment with these settings to ensure that the model is performing well on the
validation dataset and to detect and prevent overfitting.

<<<<<<< HEAD
| Key         | Value | Description                                                                 |
|-------------|-------|-----------------------------------------------------------------------------|
| val_split   | val   | change validation split, i.e. val, test, train                              |
| save_json   | False | save results to JSON file                                                   |
| save_hybrid | False | save hybrid version of labels (labels + additional predictions)             |
| conf        | 0.001 | object confidence threshold for detection (default 0.25 predict, 0.001 val) |
| iou         | 0.6   | intersection over union (IoU) threshold for NMS                             |
| max_det     | 300   | maximum number of detections per image                                      |
| half        | True  | use half precision (FP16)                                                   |
| dnn         | False | use OpenCV DNN for ONNX inference                                           |
| plots       | False | show plots during training                                                  |
| rect        | False | support rectangular evaluation                                              |
=======
| Key         | Value | Description                                                     |
|-------------|-------|-----------------------------------------------------------------|
| save_json   | False | save results to JSON file                                       |
| save_hybrid | False | save hybrid version of labels (labels + additional predictions) |
| conf        | 0.001 | object confidence threshold for detection                       |
| iou         | 0.6   | intersection over union (IoU) threshold for NMS                 |
| max_det     | 300   | maximum number of detections per image                          |
| half        | True  | use half precision (FP16)                                       |
| device      | null  | device to run on, i.e. cuda device=0/1/2/3 or device=cpu        |
| dnn         | False | use OpenCV DNN for ONNX inference                               |
| plots       | False | show plots during training                                      |
| rect        | False | support rectangular evaluation                                  |
>>>>>>> f5d003d0

### Export

Export settings for YOLO models refer to the various configurations and options used to save or
export the model for use in other environments or platforms. These settings can affect the model's performance, size,
and compatibility with different systems. Some common YOLO export settings include the format of the exported model
file (e.g. ONNX, TensorFlow SavedModel), the device on which the model will be run (e.g. CPU, GPU), and the presence of
additional features such as masks or multiple labels per box. Other factors that may affect the export process include
the specific task the model is being used for and the requirements or constraints of the target environment or platform.
It is important to carefully consider and configure these settings to ensure that the exported model is optimized for
the intended use case and can be used effectively in the target environment.

### Augmentation

Augmentation settings for YOLO models refer to the various transformations and modifications
applied to the training data to increase the diversity and size of the dataset. These settings can affect the model's
performance, speed, and accuracy. Some common YOLO augmentation settings include the type and intensity of the
transformations applied (e.g. random flips, rotations, cropping, color changes), the probability with which each
transformation is applied, and the presence of additional features such as masks or multiple labels per box. Other
factors that may affect the augmentation process include the size and composition of the original dataset and the
specific task the model is being used for. It is important to carefully tune and experiment with these settings to
ensure that the augmented dataset is diverse and representative enough to train a high-performing model.

| Key         | Value | Description                                     |
|-------------|-------|-------------------------------------------------|
| hsv_h       | 0.015 | image HSV-Hue augmentation (fraction)           |
| hsv_s       | 0.7   | image HSV-Saturation augmentation (fraction)    |
| hsv_v       | 0.4   | image HSV-Value augmentation (fraction)         |
| degrees     | 0.0   | image rotation (+/- deg)                        |
| translate   | 0.1   | image translation (+/- fraction)                |
| scale       | 0.5   | image scale (+/- gain)                          |
| shear       | 0.0   | image shear (+/- deg)                           |
| perspective | 0.0   | image perspective (+/- fraction), range 0-0.001 |
| flipud      | 0.0   | image flip up-down (probability)                |
| fliplr      | 0.5   | image flip left-right (probability)             |
| mosaic      | 1.0   | image mosaic (probability)                      |
| mixup       | 0.0   | image mixup (probability)                       |
| copy_paste  | 0.0   | segment copy-paste (probability)                |

### Logging, checkpoints, plotting and file management

Logging, checkpoints, plotting, and file management are important considerations when training a YOLO model.

- Logging: It is often helpful to log various metrics and statistics during training to track the model's progress and
  diagnose any issues that may arise. This can be done using a logging library such as TensorBoard or by writing log
  messages to a file.
- Checkpoints: It is a good practice to save checkpoints of the model at regular intervals during training. This allows
  you to resume training from a previous point if the training process is interrupted or if you want to experiment with
  different training configurations.
- Plotting: Visualizing the model's performance and training progress can be helpful for understanding how the model is
  behaving and identifying potential issues. This can be done using a plotting library such as matplotlib or by
  generating plots using a logging library such as TensorBoard.
- File management: Managing the various files generated during the training process, such as model checkpoints, log
  files, and plots, can be challenging. It is important to have a clear and organized file structure to keep track of
  these files and make it easy to access and analyze them as needed.

Effective logging, checkpointing, plotting, and file management can help you keep track of the model's progress and make
it easier to debug and optimize the training process.

| Key      | Value  | Description                                                                                    |
|----------|--------|------------------------------------------------------------------------------------------------|
| project  | 'runs' | project name                                                                                   |
| name     | 'exp'  | experiment name. `exp` gets automatically incremented if not specified, i.e, `exp`, `exp2` ... |
| exist_ok | False  | whether to overwrite existing experiment                                                       |
| plots    | False  | save plots during train/val                                                                    |
| save     | False  | save train checkpoints and predict results                                                     |<|MERGE_RESOLUTION|>--- conflicted
+++ resolved
@@ -154,20 +154,7 @@
 is important to carefully tune and experiment with these settings to ensure that the model is performing well on the
 validation dataset and to detect and prevent overfitting.
 
-<<<<<<< HEAD
-| Key         | Value | Description                                                                 |
-|-------------|-------|-----------------------------------------------------------------------------|
-| val_split   | val   | change validation split, i.e. val, test, train                              |
-| save_json   | False | save results to JSON file                                                   |
-| save_hybrid | False | save hybrid version of labels (labels + additional predictions)             |
-| conf        | 0.001 | object confidence threshold for detection (default 0.25 predict, 0.001 val) |
-| iou         | 0.6   | intersection over union (IoU) threshold for NMS                             |
-| max_det     | 300   | maximum number of detections per image                                      |
-| half        | True  | use half precision (FP16)                                                   |
-| dnn         | False | use OpenCV DNN for ONNX inference                                           |
-| plots       | False | show plots during training                                                  |
-| rect        | False | support rectangular evaluation                                              |
-=======
+
 | Key         | Value | Description                                                     |
 |-------------|-------|-----------------------------------------------------------------|
 | save_json   | False | save results to JSON file                                       |
@@ -180,7 +167,8 @@
 | dnn         | False | use OpenCV DNN for ONNX inference                               |
 | plots       | False | show plots during training                                      |
 | rect        | False | support rectangular evaluation                                  |
->>>>>>> f5d003d0
+| val_split   | val   | change validation split, i.e. val, test, train                  |
+
 
 ### Export
 
