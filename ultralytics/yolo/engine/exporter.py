--- conflicted
+++ resolved
@@ -621,11 +621,7 @@
         cmd = 'edgetpu_compiler --version'
         help_url = 'https://coral.ai/docs/edgetpu/compiler/'
         assert LINUX, f'export only supported on Linux. See {help_url}'
-<<<<<<< HEAD
         if subprocess.run(cmd, stdout=subprocess.DEVNULL, stderr=subprocess.DEVNULL, shell=True).returncode != 0:
-=======
-        if subprocess.run(f'{cmd} >/dev/null', shell=True).returncode != 0:
->>>>>>> 399acad2
             LOGGER.info(f'\n{prefix} export requires Edge TPU compiler. Attempting install from {help_url}')
             sudo = subprocess.run('sudo --version >/dev/null', shell=True).returncode == 0  # sudo installed on system
             for c in (
