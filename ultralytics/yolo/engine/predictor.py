# Ultralytics YOLO 🚀, GPL-3.0 license
"""
Run prediction on images, videos, directories, globs, YouTube, webcam, streams, etc.
Usage - sources:
    $ yolo task=... mode=predict  model=s.pt --source 0                         # webcam
                                                img.jpg                         # image
                                                vid.mp4                         # video
                                                screen                          # screenshot
                                                path/                           # directory
                                                list.txt                        # list of images
                                                list.streams                    # list of streams
                                                'path/*.jpg'                    # glob
                                                'https://youtu.be/Zgi9g1ksQHc'  # YouTube
                                                'rtsp://example.com/media.mp4'  # RTSP, RTMP, HTTP stream
Usage - formats:
    $ yolo task=... mode=predict --weights yolov8n.pt          # PyTorch
                                    yolov8n.torchscript        # TorchScript
                                    yolov8n.onnx               # ONNX Runtime or OpenCV DNN with --dnn
                                    yolov8n_openvino_model     # OpenVINO
                                    yolov8n.engine             # TensorRT
                                    yolov8n.mlmodel            # CoreML (macOS-only)
                                    yolov8n_saved_model        # TensorFlow SavedModel
                                    yolov8n.pb                 # TensorFlow GraphDef
                                    yolov8n.tflite             # TensorFlow Lite
                                    yolov8n_edgetpu.tflite     # TensorFlow Edge TPU
                                    yolov8n_paddle_model       # PaddlePaddle
    """
import platform
from collections import defaultdict
from pathlib import Path

import cv2

from ultralytics.nn.autobackend import AutoBackend
from ultralytics.yolo.configs import get_config
from ultralytics.yolo.data.dataloaders.stream_loaders import LoadImages, LoadScreenshots, LoadStreams
from ultralytics.yolo.data.utils import IMG_FORMATS, VID_FORMATS
from ultralytics.yolo.engine.result import Result
from ultralytics.yolo.utils import DEFAULT_CONFIG, LOGGER, SETTINGS, callbacks, colorstr, ops
from ultralytics.yolo.utils.checks import check_file, check_imgsz, check_imshow
from ultralytics.yolo.utils.files import increment_path
from ultralytics.yolo.utils.torch_utils import guess_task_from_head, select_device, smart_inference_mode


class BasePredictor:
    """
    BasePredictor

    A base class for creating predictors.

    Attributes:
        args (OmegaConf): Configuration for the predictor.
        save_dir (Path): Directory to save results.
        done_setup (bool): Whether the predictor has finished setup.
        model (nn.Module): Model used for prediction.
        data (dict): Data configuration.
        device (torch.device): Device used for prediction.
        dataset (Dataset): Dataset used for prediction.
        vid_path (str): Path to video file.
        vid_writer (cv2.VideoWriter): Video writer for saving video output.
        annotator (Annotator): Annotator used for prediction.
        data_path (str): Path to data.
    """

    def __init__(self, config=DEFAULT_CONFIG, overrides=None):
        """
        Initializes the BasePredictor class.

        Args:
            config (str, optional): Path to a configuration file. Defaults to DEFAULT_CONFIG.
            overrides (dict, optional): Configuration overrides. Defaults to None.
        """
        if overrides is None:
            overrides = {}
        self.args = get_config(config, overrides)
        project = self.args.project or Path(SETTINGS['runs_dir']) / self.args.task
        name = self.args.name or f"{self.args.mode}"
        self.save_dir = increment_path(Path(project) / name, exist_ok=self.args.exist_ok)
        if self.args.save:
            (self.save_dir / 'labels' if self.args.save_txt else self.save_dir).mkdir(parents=True, exist_ok=True)
        if self.args.conf is None:
            self.args.conf = 0.25  # default conf=0.25
        self.done_setup = False

        # Usable if setup is done
        self.model = None
        self.data = self.args.data  # data_dict
        self.device = None
        self.dataset = None
        self.vid_path, self.vid_writer = None, None
        self.annotator = None
        self.data_path = None
<<<<<<< HEAD
=======
        self.output = {}
>>>>>>> 583eac0e
        self.callbacks = defaultdict(list, {k: [v] for k, v in callbacks.default_callbacks.items()})  # add callbacks
        callbacks.add_integration_callbacks(self)

    def preprocess(self, img):
        pass

    def get_annotator(self, img):
        raise NotImplementedError("get_annotator function needs to be implemented")

    def write_results(self, results, batch, print_string):
        raise NotImplementedError("print_results function needs to be implemented")

    def postprocess(self, preds, img, orig_img):
        return preds

    def setup(self, source=None, model=None):
        # source
        source = str(source if source is not None else self.args.source)
        is_file = Path(source).suffix[1:] in (IMG_FORMATS + VID_FORMATS)
        is_url = source.lower().startswith(('rtsp://', 'rtmp://', 'http://', 'https://'))
        webcam = source.isnumeric() or source.endswith('.streams') or (is_url and not is_file)
        screenshot = source.lower().startswith('screen')
        if is_url and is_file:
            source = check_file(source)  # download

        # model
        device = select_device(self.args.device)
        model = model or self.args.model
        self.args.half &= device.type != 'cpu'  # half precision only supported on CUDA
        model = AutoBackend(model, device=device, dnn=self.args.dnn, fp16=self.args.half)
        self.args.task = guess_task_from_head(model.model.yaml["head"][-1][-2])
        stride, pt = model.stride, model.pt
        imgsz = check_imgsz(self.args.imgsz, stride=stride)  # check image size

        # Dataloader
        bs = 1  # batch_size
        if webcam:
            self.args.show = check_imshow(warn=True)
            self.dataset = LoadStreams(source,
                                       imgsz=imgsz,
                                       stride=stride,
                                       auto=pt,
                                       transforms=getattr(model.model, 'transforms', None),
                                       vid_stride=self.args.vid_stride)
            bs = len(self.dataset)
        elif screenshot:
            self.dataset = LoadScreenshots(source,
                                           imgsz=imgsz,
                                           stride=stride,
                                           auto=pt,
                                           transforms=getattr(model.model, 'transforms', None))
        else:
            self.dataset = LoadImages(source,
                                      imgsz=imgsz,
                                      stride=stride,
                                      auto=pt,
                                      transforms=getattr(model.model, 'transforms', None),
                                      vid_stride=self.args.vid_stride)
        self.vid_path, self.vid_writer = [None] * bs, [None] * bs
        model.warmup(imgsz=(1 if pt or model.triton else bs, 3, *imgsz))  # warmup

        self.model = model
        self.webcam = webcam
        self.screenshot = screenshot
        self.imgsz = imgsz
        self.done_setup = True
        self.device = device

        return model

    @smart_inference_mode()
    def __call__(self, source=None, model=None, verbose=False, stream=False):
        self.run_callbacks("on_predict_start")
        model = self.model if self.done_setup else self.setup(source, model)
        model.eval()
        self.seen, self.windows, self.dt = 0, [], (ops.Profile(), ops.Profile(), ops.Profile())
        self.results = []
        for batch in self.dataset:
            self.run_callbacks("on_predict_batch_start")
            path, im, im0s, vid_cap, s = batch
            visualize = increment_path(self.save_dir / Path(path).stem, mkdir=True) if self.args.visualize else False
            with self.dt[0]:
                im = self.preprocess(im)
                if len(im.shape) == 3:
                    im = im[None]  # expand for batch dim

            # Inference
            with self.dt[1]:
                preds = model(im, augment=self.args.augment, visualize=visualize)

            # postprocess
            with self.dt[2]:
                results = self.postprocess(preds, im, im0s)
            for i in range(len(im)):
                if self.webcam:
                    path, im0s = path[i], im0s[i]
                p = Path(path)

                if verbose or self.args.save or self.args.save_txt:
                    s += self.write_results(i, results, (p, im, im0s))

                if self.args.show:
                    self.show(p)

                if self.args.save:
                    self.save_preds(vid_cap, i, str(self.save_dir / p.name))

            if stream:
                return self._yield(results)
            else:
                self.results.extend(results)

            # Print time (inference-only)
            if verbose:
                LOGGER.info(f"{s}{'' if len(preds) else '(no detections), '}{self.dt[1].dt * 1E3:.1f}ms")

            self.run_callbacks("on_predict_batch_end")

        # Print results
        if verbose:
            t = tuple(x.t / self.seen * 1E3 for x in self.dt)  # speeds per image
            LOGGER.info(
                f'Speed: %.1fms pre-process, %.1fms inference, %.1fms postprocess per image at shape {(1, 3, *self.imgsz)}'
                % t)
        if self.args.save_txt or self.args.save:
            s = f"\n{len(list(self.save_dir.glob('labels/*.txt')))} labels saved to {self.save_dir / 'labels'}" if self.args.save_txt else ''
            LOGGER.info(f"Results saved to {colorstr('bold', self.save_dir)}{s}")

        self.run_callbacks("on_predict_end")
        if not stream:
            return self.results

<<<<<<< HEAD
    def _yield(self, result):
        yield result[0]  # return individual result
=======
    def predict_cli(self, source=None, model=None, return_outputs=False):
        # as __call__ is a generator now so have to treat it like a generator
        for _ in (self.__call__(source, model, return_outputs)):
            pass
>>>>>>> 583eac0e

    def show(self, p):
        im0 = self.annotator.result()
        if platform.system() == 'Linux' and p not in self.windows:
            self.windows.append(p)
            cv2.namedWindow(str(p), cv2.WINDOW_NORMAL | cv2.WINDOW_KEEPRATIO)  # allow window resize (Linux)
            cv2.resizeWindow(str(p), im0.shape[1], im0.shape[0])
        cv2.imshow(str(p), im0)
        cv2.waitKey(1)  # 1 millisecond

    def save_preds(self, vid_cap, idx, save_path):
        im0 = self.annotator.result()
        # save imgs
        if self.dataset.mode == 'image':
            cv2.imwrite(save_path, im0)
        else:  # 'video' or 'stream'
            if self.vid_path[idx] != save_path:  # new video
                self.vid_path[idx] = save_path
                if isinstance(self.vid_writer[idx], cv2.VideoWriter):
                    self.vid_writer[idx].release()  # release previous video writer
                if vid_cap:  # video
                    fps = int(vid_cap.get(cv2.CAP_PROP_FPS))  # integer required, floats produce error in MP4 codec
                    w = int(vid_cap.get(cv2.CAP_PROP_FRAME_WIDTH))
                    h = int(vid_cap.get(cv2.CAP_PROP_FRAME_HEIGHT))
                else:  # stream
                    fps, w, h = 30, im0.shape[1], im0.shape[0]
                save_path = str(Path(save_path).with_suffix('.mp4'))  # force *.mp4 suffix on results videos
                self.vid_writer[idx] = cv2.VideoWriter(save_path, cv2.VideoWriter_fourcc(*'mp4v'), fps, (w, h))
            self.vid_writer[idx].write(im0)

    def run_callbacks(self, event: str):
        for callback in self.callbacks.get(event, []):
            callback(self)<|MERGE_RESOLUTION|>--- conflicted
+++ resolved
@@ -90,10 +90,7 @@
         self.vid_path, self.vid_writer = None, None
         self.annotator = None
         self.data_path = None
-<<<<<<< HEAD
-=======
         self.output = {}
->>>>>>> 583eac0e
         self.callbacks = defaultdict(list, {k: [v] for k, v in callbacks.default_callbacks.items()})  # add callbacks
         callbacks.add_integration_callbacks(self)
 
@@ -226,15 +223,8 @@
         if not stream:
             return self.results
 
-<<<<<<< HEAD
     def _yield(self, result):
         yield result[0]  # return individual result
-=======
-    def predict_cli(self, source=None, model=None, return_outputs=False):
-        # as __call__ is a generator now so have to treat it like a generator
-        for _ in (self.__call__(source, model, return_outputs)):
-            pass
->>>>>>> 583eac0e
 
     def show(self, p):
         im0 = self.annotator.result()
