--- conflicted
+++ resolved
@@ -413,12 +413,9 @@
     """
 
     def __init__(self, masks, orig_shape) -> None:
-<<<<<<< HEAD
-        super().__init__(masks, orig_shape)
-=======
         if masks.ndim == 2:
             masks = masks[None, :]
->>>>>>> 5629ed0b
+        super().__init__(masks, orig_shape)
         self.masks = masks  # N, h, w
         self.orig_shape = orig_shape
 
