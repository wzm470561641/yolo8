# Ultralytics YOLO 🚀, AGPL-3.0 license
"""
Ultralytics Results, Boxes and Masks classes for handling inference results

Usage: See https://docs.ultralytics.com/modes/predict/
"""

from copy import deepcopy
from functools import lru_cache
from pathlib import Path

import numpy as np
import torch

from ultralytics.yolo.data.augment import LetterBox
from ultralytics.yolo.utils import LOGGER, SimpleClass, deprecation_warn, ops
from ultralytics.yolo.utils.plotting import Annotator, colors, save_one_box


class BaseTensor(SimpleClass):
    """
    Base tensor class with additional methods for easy manipulation and device handling.
    """

    def __init__(self, data, orig_shape) -> None:
        """Initialize BaseTensor with data and original shape.

        Args:
            data (torch.Tensor | np.ndarray): Predictions, such as bboxes, masks and keypoints.
            orig_shape (tuple): Original shape of image.
        """
        assert isinstance(data, (torch.Tensor, np.ndarray))
        self.data = data
        self.orig_shape = orig_shape

    @property
    def shape(self):
        """Return the shape of the data tensor."""
        return self.data.shape

    def cpu(self):
        """Return a copy of the tensor on CPU memory."""
        return self if isinstance(self.data, np.ndarray) else self.__class__(self.data.cpu(), self.orig_shape)

    def numpy(self):
        """Return a copy of the tensor as a numpy array."""
        return self if isinstance(self.data, np.ndarray) else self.__class__(self.data.numpy(), self.orig_shape)

    def cuda(self):
        """Return a copy of the tensor on GPU memory."""
        return self.__class__(torch.as_tensor(self.data).cuda(), self.orig_shape)

    def to(self, *args, **kwargs):
        """Return a copy of the tensor with the specified device and dtype."""
        return self.__class__(torch.as_tensor(self.data).to(*args, **kwargs), self.orig_shape)

    def __len__(self):  # override len(results)
        """Return the length of the data tensor."""
        return len(self.data)

    def __getitem__(self, idx):
        """Return a BaseTensor with the specified index of the data tensor."""
        return self.__class__(self.data[idx], self.orig_shape)


class Results(SimpleClass):
    """
    A class for storing and manipulating inference results.

    Args:
        orig_img (numpy.ndarray): The original image as a numpy array.
        path (str): The path to the image file.
        names (dict): A dictionary of class names.
        boxes (torch.tensor, optional): A 2D tensor of bounding box coordinates for each detection.
        masks (torch.tensor, optional): A 3D tensor of detection masks, where each mask is a binary image.
        probs (torch.tensor, optional): A 1D tensor of probabilities of each class for classification task.
        keypoints (List[List[float]], optional): A list of detected keypoints for each object.


    Attributes:
        orig_img (numpy.ndarray): The original image as a numpy array.
        orig_shape (tuple): The original image shape in (height, width) format.
        boxes (Boxes, optional): A Boxes object containing the detection bounding boxes.
        masks (Masks, optional): A Masks object containing the detection masks.
        probs (Probs, optional): A Probs object containing probabilities of each class for classification task.
        names (dict): A dictionary of class names.
        path (str): The path to the image file.
        keypoints (Keypoints, optional): A Keypoints object containing detected keypoints for each object.
        speed (dict): A dictionary of preprocess, inference and postprocess speeds in milliseconds per image.
        _keys (tuple): A tuple of attribute names for non-empty attributes.
    """

    def __init__(self, orig_img, path, names, boxes=None, masks=None, probs=None, keypoints=None) -> None:
        """Initialize the Results class."""
        self.orig_img = orig_img
        self.orig_shape = orig_img.shape[:2]
        self.boxes = Boxes(boxes, self.orig_shape) if boxes is not None else None  # native size boxes
        self.masks = Masks(masks, self.orig_shape) if masks is not None else None  # native size or imgsz masks
        self.probs = Probs(probs) if probs is not None else None
        self.keypoints = Keypoints(keypoints, self.orig_shape) if keypoints is not None else None
        self.speed = {'preprocess': None, 'inference': None, 'postprocess': None}  # milliseconds per image
        self.names = names
        self.path = path
        self.save_dir = None
        self._keys = ('boxes', 'masks', 'probs', 'keypoints')

    def __getitem__(self, idx):
        """Return a Results object for the specified index."""
        r = self.new()
        for k in self.keys:
            setattr(r, k, getattr(self, k)[idx])
        return r

    def update(self, boxes=None, masks=None, probs=None):
        """Update the boxes, masks, and probs attributes of the Results object."""
        if boxes is not None:
            self.boxes = Boxes(boxes, self.orig_shape)
        if masks is not None:
            self.masks = Masks(masks, self.orig_shape)
        if probs is not None:
            self.probs = probs

    def cpu(self):
        """Return a copy of the Results object with all tensors on CPU memory."""
        r = self.new()
        for k in self.keys:
            setattr(r, k, getattr(self, k).cpu())
        return r

    def numpy(self):
        """Return a copy of the Results object with all tensors as numpy arrays."""
        r = self.new()
        for k in self.keys:
            setattr(r, k, getattr(self, k).numpy())
        return r

    def cuda(self):
        """Return a copy of the Results object with all tensors on GPU memory."""
        r = self.new()
        for k in self.keys:
            setattr(r, k, getattr(self, k).cuda())
        return r

    def to(self, *args, **kwargs):
        """Return a copy of the Results object with tensors on the specified device and dtype."""
        r = self.new()
        for k in self.keys:
            setattr(r, k, getattr(self, k).to(*args, **kwargs))
        return r

    def __len__(self):
        """Return the number of detections in the Results object."""
        for k in self.keys:
            return len(getattr(self, k))

    def new(self):
        """Return a new Results object with the same image, path, and names."""
        return Results(orig_img=self.orig_img, path=self.path, names=self.names)

    @property
    def keys(self):
        """Return a list of non-empty attribute names."""
        return [k for k in self._keys if getattr(self, k) is not None]

    def plot(
            self,
            conf=True,
            line_width=None,
            font_size=None,
            font='Arial.ttf',
            pil=False,
            img=None,
            im_gpu=None,
            kpt_line=True,
            labels=True,
            boxes=True,
            masks=True,
            probs=True,
            **kwargs  # deprecated args TODO: remove support in 8.2
    ):
        """
        Plots the detection results on an input RGB image. Accepts a numpy array (cv2) or a PIL Image.

        Args:
            conf (bool): Whether to plot the detection confidence score.
            line_width (float, optional): The line width of the bounding boxes. If None, it is scaled to the image size.
            font_size (float, optional): The font size of the text. If None, it is scaled to the image size.
            font (str): The font to use for the text.
            pil (bool): Whether to return the image as a PIL Image.
            img (numpy.ndarray): Plot to another image. if not, plot to original image.
            im_gpu (torch.Tensor): Normalized image in gpu with shape (1, 3, 640, 640), for faster mask plotting.
            kpt_line (bool): Whether to draw lines connecting keypoints.
            labels (bool): Whether to plot the label of bounding boxes.
            boxes (bool): Whether to plot the bounding boxes.
            masks (bool): Whether to plot the masks.
            probs (bool): Whether to plot classification probability

        Returns:
            (numpy.ndarray): A numpy array of the annotated image.
        """
        if img is None and isinstance(self.orig_img, torch.Tensor):
            img = np.ascontiguousarray(self.orig_img[0].permute(1, 2, 0).cpu().detach().numpy()) * 255

        # Deprecation warn TODO: remove in 8.2
        if 'show_conf' in kwargs:
            deprecation_warn('show_conf', 'conf')
            conf = kwargs['show_conf']
            assert type(conf) == bool, '`show_conf` should be of boolean type, i.e, show_conf=True/False'

        if 'line_thickness' in kwargs:
            deprecation_warn('line_thickness', 'line_width')
            line_width = kwargs['line_thickness']
            assert type(line_width) == int, '`line_width` should be of int type, i.e, line_width=3'

        names = self.names
        pred_boxes, show_boxes = self.boxes, boxes
        pred_masks, show_masks = self.masks, masks
        pred_probs, show_probs = self.probs, probs
        annotator = Annotator(
            deepcopy(self.orig_img if img is None else img),
            line_width,
            font_size,
            font,
            pil or (pred_probs is not None and show_probs),  # Classify tasks default to pil=True
            example=names)

        # Plot Segment results
        if pred_masks and show_masks:
            if im_gpu is None:
                img = LetterBox(pred_masks.shape[1:])(image=annotator.result())
                im_gpu = torch.as_tensor(img, dtype=torch.float16, device=pred_masks.data.device).permute(
                    2, 0, 1).flip(0).contiguous() / 255
            idx = pred_boxes.cls if pred_boxes else range(len(pred_masks))
            annotator.masks(pred_masks.data, colors=[colors(x, True) for x in idx], im_gpu=im_gpu)

        # Plot Detect results
        if pred_boxes and show_boxes:
            for d in reversed(pred_boxes):
                c, conf, id = int(d.cls), float(d.conf) if conf else None, None if d.id is None else int(d.id.item())
                name = ('' if id is None else f'id:{id} ') + names[c]
                label = (f'{name} {conf:.2f}' if conf else name) if labels else None
                annotator.box_label(d.xyxy.squeeze(), label, color=colors(c, True))

        # Plot Classify results
        if pred_probs is not None and show_probs:
            text = ',\n'.join(f'{names[j] if names else j} {pred_probs.data[j]:.2f}' for j in pred_probs.top5)
            x = round(self.orig_shape[0] * 0.03)
            annotator.text([x, x], text, txt_color=(255, 255, 255))  # TODO: allow setting colors

        # Plot Pose results
        if self.keypoints is not None:
            for k in reversed(self.keypoints.data):
                annotator.kpts(k, self.orig_shape, kpt_line=kpt_line)

        return annotator.result()

    def verbose(self):
        """
        Return log string for each task.
        """
        log_string = ''
        probs = self.probs
        boxes = self.boxes
        if len(self) == 0:
            return log_string if probs is not None else f'{log_string}(no detections), '
        if probs is not None:
            log_string += f"{', '.join(f'{self.names[j]} {probs.data[j]:.2f}' for j in probs.top5)}, "
        if boxes:
            for c in boxes.cls.unique():
                n = (boxes.cls == c).sum()  # detections per class
                log_string += f"{n} {self.names[int(c)]}{'s' * (n > 1)}, "
        return log_string

    def save_txt(self, txt_file, save_conf=False):
        """
        Save predictions into txt file.

<<<<<<< HEAD
        Args:
            txt_file (str): txt file path.
            save_conf (bool): save confidence score or not.
        """
        boxes = self.boxes
        masks = self.masks
        probs = self.probs
        kpts = self.keypoints
        texts = []
        if probs is not None:
            # Classify
            [texts.append(f'{probs.data[j]:.2f} {self.names[j]}') for j in probs.top5]
        elif boxes:
            # Detect/segment/pose
            for j, d in enumerate(boxes):
                c, conf, id = int(d.cls), float(d.conf), None if d.id is None else int(d.id.item())
                line = (c, *d.xywhn.view(-1))
                if masks:
                    seg = masks[j].xyn[0].copy().reshape(-1)  # reversed mask.xyn, (n,2) to (n*2)
                    line = (c, *seg)
                if kpts is not None:
                    kpt = torch.cat((kpts[j].xyn, kpts[j].conf[..., None]), 2) if kpts[j].has_visible else kpts[j].xyn
                    line += (*kpt.reshape(-1).tolist(), )
                line += (conf, ) * save_conf + (() if id is None else (id, ))
                texts.append(('%g ' * len(line)).rstrip() % line)

        if texts:
            with open(txt_file, 'a') as f:
                f.writelines(text + '\n' for text in texts)

    def save_crop(self, save_dir, file_name=Path('im.jpg')):
        """
        Save cropped predictions to `save_dir/cls/file_name.jpg`.
=======
    def extract_labels(self):
        labels = []  # contains entry to (cls, label)
        det, mask = self.boxes, self.masks
        for j, d in enumerate(reversed(det)):
            cls, conf = d.cls.squeeze(), d.conf.squeeze()
            seg = mask.segments[len(det) - j - 1].copy()
            seg = seg.reshape(-1)
            labels.append((cls.item(), seg))

        return labels

    def decode_labels_into_pixel_map(self, labels):
        # returns a map of type ((pixel_x, pixel_y) -> cls)
        # used this previously on the txt, so the labels were in string format
        pixel_coords_to_class = {
        }  # Create a dictionary to store the pixel coordinates and their corresponding class IDs

        img_height, img_width = np.asarray(self.boxes.orig_shape.cpu())
        for label in labels:
            # Parse the label information
            class_id, coords = label

            # Reshape the coordinates into a numpy array
            coords = np.array(coords).reshape(-1, 2)

            # Scale the coordinates to the image size
            coords[:, 0] *= img_width
            coords[:, 1] *= img_height

            # Convert the coordinates to integers
            coords = np.round(coords).astype(int)

            # Iterate through the polygon coordinates and set the corresponding pixel coordinates to the class ID
            for y in range(img_height):
                for x in range(img_width):
                    if cv2.pointPolygonTest(coords, (x, y), False) >= 0:
                        pixel_coords_to_class[(x, y)] = class_id

        return pixel_coords_to_class

>>>>>>> 2ece07ce

        Args:
            save_dir (str | pathlib.Path): Save path.
            file_name (str | pathlib.Path): File name.
        """
        if self.probs is not None:
            LOGGER.warning('WARNING ⚠️ Classify task do not support `save_crop`.')
            return
        if isinstance(save_dir, str):
            save_dir = Path(save_dir)
        if isinstance(file_name, str):
            file_name = Path(file_name)
        for d in self.boxes:
            save_one_box(d.xyxy,
                         self.orig_img.copy(),
                         file=save_dir / self.names[int(d.cls)] / f'{file_name.stem}.jpg',
                         BGR=True)

    def pandas(self):
        """Convert the object to a pandas DataFrame (not yet implemented)."""
        LOGGER.warning("WARNING ⚠️ 'Results.pandas' method is not yet implemented.")

    def tojson(self, normalize=False):
        """Convert the object to JSON format."""
        if self.probs is not None:
            LOGGER.warning('Warning: Classify task do not support `tojson` yet.')
            return

        import json

        # Create list of detection dictionaries
        results = []
        data = self.boxes.data.cpu().tolist()
        h, w = self.orig_shape if normalize else (1, 1)
        for i, row in enumerate(data):
            box = {'x1': row[0] / w, 'y1': row[1] / h, 'x2': row[2] / w, 'y2': row[3] / h}
            conf = row[4]
            id = int(row[5])
            name = self.names[id]
            result = {'name': name, 'class': id, 'confidence': conf, 'box': box}
            if self.masks:
                x, y = self.masks.xy[i][:, 0], self.masks.xy[i][:, 1]  # numpy array
                result['segments'] = {'x': (x / w).tolist(), 'y': (y / h).tolist()}
            if self.keypoints is not None:
                x, y, visible = self.keypoints[i].data[0].cpu().unbind(dim=1)  # torch Tensor
                result['keypoints'] = {'x': (x / w).tolist(), 'y': (y / h).tolist(), 'visible': visible.tolist()}
            results.append(result)

        # Convert detections to JSON
        return json.dumps(results, indent=2)


class Boxes(BaseTensor):
    """
    A class for storing and manipulating detection boxes.

    Args:
        boxes (torch.Tensor | numpy.ndarray): A tensor or numpy array containing the detection boxes,
            with shape (num_boxes, 6). The last two columns should contain confidence and class values.
        orig_shape (tuple): Original image size, in the format (height, width).

    Attributes:
        boxes (torch.Tensor | numpy.ndarray): The detection boxes with shape (num_boxes, 6).
        orig_shape (torch.Tensor | numpy.ndarray): Original image size, in the format (height, width).
        is_track (bool): True if the boxes also include track IDs, False otherwise.

    Properties:
        xyxy (torch.Tensor | numpy.ndarray): The boxes in xyxy format.
        conf (torch.Tensor | numpy.ndarray): The confidence values of the boxes.
        cls (torch.Tensor | numpy.ndarray): The class values of the boxes.
        id (torch.Tensor | numpy.ndarray): The track IDs of the boxes (if available).
        xywh (torch.Tensor | numpy.ndarray): The boxes in xywh format.
        xyxyn (torch.Tensor | numpy.ndarray): The boxes in xyxy format normalized by original image size.
        xywhn (torch.Tensor | numpy.ndarray): The boxes in xywh format normalized by original image size.
        data (torch.Tensor): The raw bboxes tensor

    Methods:
        cpu(): Move the object to CPU memory.
        numpy(): Convert the object to a numpy array.
        cuda(): Move the object to CUDA memory.
        to(*args, **kwargs): Move the object to the specified device.
        pandas(): Convert the object to a pandas DataFrame (not yet implemented).
    """

    def __init__(self, boxes, orig_shape) -> None:
        """Initialize the Boxes class."""
        if boxes.ndim == 1:
            boxes = boxes[None, :]
        n = boxes.shape[-1]
        assert n in (6, 7), f'expected `n` in [6, 7], but got {n}'  # xyxy, (track_id), conf, cls
        super().__init__(boxes, orig_shape)
        self.is_track = n == 7
        self.orig_shape = orig_shape

    @property
    def xyxy(self):
        """Return the boxes in xyxy format."""
        return self.data[:, :4]

    @property
    def conf(self):
        """Return the confidence values of the boxes."""
        return self.data[:, -2]

    @property
    def cls(self):
        """Return the class values of the boxes."""
        return self.data[:, -1]

    @property
    def id(self):
        """Return the track IDs of the boxes (if available)."""
        return self.data[:, -3] if self.is_track else None

    @property
    @lru_cache(maxsize=2)  # maxsize 1 should suffice
    def xywh(self):
        """Return the boxes in xywh format."""
        return ops.xyxy2xywh(self.xyxy)

    @property
    @lru_cache(maxsize=2)
    def xyxyn(self):
        """Return the boxes in xyxy format normalized by original image size."""
        xyxy = self.xyxy.clone() if isinstance(self.xyxy, torch.Tensor) else np.copy(self.xyxy)
        xyxy[..., [0, 2]] /= self.orig_shape[1]
        xyxy[..., [1, 3]] /= self.orig_shape[0]
        return xyxy

    @property
    @lru_cache(maxsize=2)
    def xywhn(self):
        """Return the boxes in xywh format normalized by original image size."""
        xywh = ops.xyxy2xywh(self.xyxy)
        xywh[..., [0, 2]] /= self.orig_shape[1]
        xywh[..., [1, 3]] /= self.orig_shape[0]
        return xywh

    @property
    def boxes(self):
        """Return the raw bboxes tensor (deprecated)."""
        LOGGER.warning("WARNING ⚠️ 'Boxes.boxes' is deprecated. Use 'Boxes.data' instead.")
        return self.data


class Masks(BaseTensor):
    """
    A class for storing and manipulating detection masks.

    Args:
        masks (torch.Tensor | np.ndarray): A tensor containing the detection masks, with shape (num_masks, height, width).
        orig_shape (tuple): Original image size, in the format (height, width).

    Attributes:
        masks (torch.Tensor | np.ndarray): A tensor containing the detection masks, with shape (num_masks, height, width).
        orig_shape (tuple): Original image size, in the format (height, width).

    Properties:
        xy (list): A list of segments (pixels) which includes x, y segments of each detection.
        xyn (list): A list of segments (normalized) which includes x, y segments of each detection.

    Methods:
        cpu(): Returns a copy of the masks tensor on CPU memory.
        numpy(): Returns a copy of the masks tensor as a numpy array.
        cuda(): Returns a copy of the masks tensor on GPU memory.
        to(): Returns a copy of the masks tensor with the specified device and dtype.
    """

    def __init__(self, masks, orig_shape) -> None:
        """Initialize the Masks class."""
        if masks.ndim == 2:
            masks = masks[None, :]
        super().__init__(masks, orig_shape)

    @property
    @lru_cache(maxsize=1)
    def segments(self):
        """Return segments (deprecated; normalized)."""
        LOGGER.warning("WARNING ⚠️ 'Masks.segments' is deprecated. Use 'Masks.xyn' for segments (normalized) and "
                       "'Masks.xy' for segments (pixels) instead.")
        return self.xyn

    @property
    @lru_cache(maxsize=1)
    def xyn(self):
        """Return segments (normalized)."""
        return [
            ops.scale_coords(self.data.shape[1:], x, self.orig_shape, normalize=True)
            for x in ops.masks2segments(self.data)]

    @property
    @lru_cache(maxsize=1)
    def xy(self):
        """Return segments (pixels)."""
        return [
            ops.scale_coords(self.data.shape[1:], x, self.orig_shape, normalize=False)
            for x in ops.masks2segments(self.data)]

    @property
    def masks(self):
        """Return the raw masks tensor (deprecated)."""
        LOGGER.warning("WARNING ⚠️ 'Masks.masks' is deprecated. Use 'Masks.data' instead.")
        return self.data

    def pandas(self):
        """Convert the object to a pandas DataFrame (not yet implemented)."""
        LOGGER.warning("WARNING ⚠️ 'Masks.pandas' method is not yet implemented.")


class Keypoints(BaseTensor):
    """
    A class for storing and manipulating detection keypoints.

    Args:
        keypoints (torch.Tensor | np.ndarray): A tensor containing the detection keypoints, with shape (num_dets, num_kpts, 2/3).
        orig_shape (tuple): Original image size, in the format (height, width).

    Attributes:
        keypoints (torch.Tensor | np.ndarray): A tensor containing the detection keypoints, with shape (num_dets, num_kpts, 2/3).
        orig_shape (tuple): Original image size, in the format (height, width).

    Properties:
        xy (list): A list of keypoints (pixels) which includes x, y keypoints of each detection.
        xyn (list): A list of keypoints (normalized) which includes x, y keypoints of each detection.

    Methods:
        cpu(): Returns a copy of the keypoints tensor on CPU memory.
        numpy(): Returns a copy of the keypoints tensor as a numpy array.
        cuda(): Returns a copy of the keypoints tensor on GPU memory.
        to(): Returns a copy of the keypoints tensor with the specified device and dtype.
    """

    def __init__(self, keypoints, orig_shape) -> None:
        if keypoints.ndim == 2:
            keypoints = keypoints[None, :]
        super().__init__(keypoints, orig_shape)
        self.has_visible = self.data.shape[-1] == 3

    @property
    @lru_cache(maxsize=1)
    def xy(self):
        return self.data[..., :2]

    @property
    @lru_cache(maxsize=1)
    def xyn(self):
        xy = self.xy.clone() if isinstance(self.xy, torch.Tensor) else np.copy(self.xy)
        xy[..., 0] /= self.orig_shape[1]
        xy[..., 1] /= self.orig_shape[0]
        return xy

    @property
    @lru_cache(maxsize=1)
    def conf(self):
        return self.data[..., 2] if self.has_visible else None


class Probs(BaseTensor):
    """
    A class for storing and manipulating classify predictions.

    Args:
        probs (torch.Tensor | np.ndarray): A tensor containing the detection keypoints, with shape (num_class, ).

    Attributes:
        probs (torch.Tensor | np.ndarray): A tensor containing the detection keypoints, with shape (num_class).

    Properties:
        top5 (list[int]): Top 1 indice.
        top1 (int): Top 5 indices.

    Methods:
        cpu(): Returns a copy of the probs tensor on CPU memory.
        numpy(): Returns a copy of the probs tensor as a numpy array.
        cuda(): Returns a copy of the probs tensor on GPU memory.
        to(): Returns a copy of the probs tensor with the specified device and dtype.
    """

    def __init__(self, probs, orig_shape=None) -> None:
        super().__init__(probs, orig_shape)

    @property
    @lru_cache(maxsize=1)
    def top5(self):
        """Return the indices of top 5."""
        return (-self.data).argsort(0)[:5].tolist()  # this way works with both torch and numpy.

    @property
    @lru_cache(maxsize=1)
    def top1(self):
        """Return the indices of top 1."""
        return int(self.data.argmax())

    @property
    @lru_cache(maxsize=1)
    def top5conf(self):
        """Return the confidences of top 5."""
        return self.data[self.top5]

    @property
    @lru_cache(maxsize=1)
    def top1conf(self):
        """Return the confidences of top 1."""
        return self.data[self.top1]<|MERGE_RESOLUTION|>--- conflicted
+++ resolved
@@ -275,7 +275,6 @@
         """
         Save predictions into txt file.
 
-<<<<<<< HEAD
         Args:
             txt_file (str): txt file path.
             save_conf (bool): save confidence score or not.
@@ -309,48 +308,6 @@
     def save_crop(self, save_dir, file_name=Path('im.jpg')):
         """
         Save cropped predictions to `save_dir/cls/file_name.jpg`.
-=======
-    def extract_labels(self):
-        labels = []  # contains entry to (cls, label)
-        det, mask = self.boxes, self.masks
-        for j, d in enumerate(reversed(det)):
-            cls, conf = d.cls.squeeze(), d.conf.squeeze()
-            seg = mask.segments[len(det) - j - 1].copy()
-            seg = seg.reshape(-1)
-            labels.append((cls.item(), seg))
-
-        return labels
-
-    def decode_labels_into_pixel_map(self, labels):
-        # returns a map of type ((pixel_x, pixel_y) -> cls)
-        # used this previously on the txt, so the labels were in string format
-        pixel_coords_to_class = {
-        }  # Create a dictionary to store the pixel coordinates and their corresponding class IDs
-
-        img_height, img_width = np.asarray(self.boxes.orig_shape.cpu())
-        for label in labels:
-            # Parse the label information
-            class_id, coords = label
-
-            # Reshape the coordinates into a numpy array
-            coords = np.array(coords).reshape(-1, 2)
-
-            # Scale the coordinates to the image size
-            coords[:, 0] *= img_width
-            coords[:, 1] *= img_height
-
-            # Convert the coordinates to integers
-            coords = np.round(coords).astype(int)
-
-            # Iterate through the polygon coordinates and set the corresponding pixel coordinates to the class ID
-            for y in range(img_height):
-                for x in range(img_width):
-                    if cv2.pointPolygonTest(coords, (x, y), False) >= 0:
-                        pixel_coords_to_class[(x, y)] = class_id
-
-        return pixel_coords_to_class
-
->>>>>>> 2ece07ce
 
         Args:
             save_dir (str | pathlib.Path): Save path.
@@ -402,6 +359,46 @@
         # Convert detections to JSON
         return json.dumps(results, indent=2)
 
+    def extract_labels(self):
+        labels = []  # contains entry to (cls, label)
+        det, mask = self.boxes, self.masks
+        for j, d in enumerate(reversed(det)):
+            cls, conf = d.cls.squeeze(), d.conf.squeeze()
+            seg = mask.segments[len(det) - j - 1].copy()
+            seg = seg.reshape(-1)
+            labels.append((cls.item(), seg))
+
+        return labels
+
+    def decode_labels_into_pixel_map(self, labels):
+        # returns a map of type ((pixel_x, pixel_y) -> cls)
+        # used this previously on the txt, so the labels were in string format
+        pixel_coords_to_class = {
+        }  # Create a dictionary to store the pixel coordinates and their corresponding class IDs
+
+        img_height, img_width = np.asarray(self.boxes.orig_shape.cpu())
+        for label in labels:
+            # Parse the label information
+            class_id, coords = label
+
+            # Reshape the coordinates into a numpy array
+            coords = np.array(coords).reshape(-1, 2)
+
+            # Scale the coordinates to the image size
+            coords[:, 0] *= img_width
+            coords[:, 1] *= img_height
+
+            # Convert the coordinates to integers
+            coords = np.round(coords).astype(int)
+
+            # Iterate through the polygon coordinates and set the corresponding pixel coordinates to the class ID
+            for y in range(img_height):
+                for x in range(img_width):
+                    if cv2.pointPolygonTest(coords, (x, y), False) >= 0:
+                        pixel_coords_to_class[(x, y)] = class_id
+
+        return pixel_coords_to_class
+
 
 class Boxes(BaseTensor):
     """
