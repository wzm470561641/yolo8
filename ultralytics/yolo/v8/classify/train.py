from pathlib import Path

import hydra
import torch
import torchvision

from ultralytics.nn.tasks import ClassificationModel, attempt_load_weights
from ultralytics.yolo import v8
from ultralytics.yolo.data import build_classification_dataloader
from ultralytics.yolo.engine.trainer import BaseTrainer
from ultralytics.yolo.utils import DEFAULT_CONFIG


class ClassificationTrainer(BaseTrainer):

    def __init__(self, config=DEFAULT_CONFIG, overrides={}):
        overrides["task"] = "classify"
        super().__init__(config, overrides)

    def set_model_attributes(self):
        self.model.names = self.data["names"]

<<<<<<< HEAD
    def load_model(self, model_cfg=None, weights=None, verbose=True):
        if isinstance(weights, dict):  # yolo ckpt
            weights = weights["model"]
        if weights and not weights.__class__.__name__.startswith("yolo"):  # torchvision
            model = weights
        else:
            model = ClassificationModel(model_cfg, weights, self.data["nc"])
        ClassificationModel.reshape_outputs(model, self.data["nc"])
        for m in model.modules():
            if not weights and hasattr(m, 'reset_parameters'):
                m.reset_parameters()
            if isinstance(m, torch.nn.Dropout) and self.args.dropout is not None:
                m.p = self.args.dropout  # set dropout
        for p in model.parameters():
            p.requires_grad = True  # for training

        # Update defaults
        if self.args.imgsz == 640:
            self.args.imgsz = 224
=======
    def get_model(self, cfg=None, weights=None):
        model = ClassificationModel(cfg, nc=self.data["nc"])
        if weights:
            model.load(weights)

>>>>>>> 0e5a7ae6
        return model

    def setup_model(self):
        """
        load/create/download model for any task
        """
        # classification models require special handling

        if isinstance(self.model, torch.nn.Module):  # if model is loaded beforehand. No setup needed
            return

        model = self.model
        pretrained = False
        # Load a YOLO model locally, from torchvision, or from Ultralytics assets
        if model.endswith(".pt"):
            model = model.split(".")[0]
            pretrained = True
        else:
            self.model = self.get_model(cfg=model)

        # order: check local file -> torchvision assets -> ultralytics asset
        if Path(f"{model}.pt").is_file():  # local file
            self.model = attempt_load_weights(f"{model}.pt", device='cpu')
        elif model in torchvision.models.__dict__:
            self.model = torchvision.models.__dict__[model](weights='IMAGENET1K_V1' if pretrained else None)
        else:
            self.model = attempt_load_weights(f"{model}.pt", device='cpu')

        return  # dont return ckpt. Classification doesn't support resume

    def get_dataloader(self, dataset_path, batch_size, rank=0, mode="train"):
        return build_classification_dataloader(path=dataset_path,
                                               imgsz=self.args.imgsz,
                                               batch_size=batch_size,
                                               rank=rank)

    def preprocess_batch(self, batch):
        batch["img"] = batch["img"].to(self.device)
        batch["cls"] = batch["cls"].to(self.device)
        return batch

    def progress_string(self):
        return ('\n' + '%11s' *
                (4 + len(self.loss_names))) % ('Epoch', 'GPU_mem', *self.loss_names, 'Instances', 'Size')

    def get_validator(self):
        return v8.classify.ClassificationValidator(self.test_loader, self.save_dir, logger=self.console)

    def criterion(self, preds, batch):
        loss = torch.nn.functional.cross_entropy(preds, batch["cls"])
        return loss, loss

    def check_resume(self):
        pass

    def resume_training(self, ckpt):
        pass

    def final_eval(self):
        pass


@hydra.main(version_base=None, config_path=str(DEFAULT_CONFIG.parent), config_name=DEFAULT_CONFIG.name)
def train(cfg):
    cfg.model = cfg.model or "yolov8n-cls.yaml"  # or "resnet18"
    cfg.data = cfg.data or "imagenette160"  # or yolo.ClassificationDataset("mnist")
    # trainer = ClassificationTrainer(cfg)
    # trainer.train()
    from ultralytics import YOLO
    model = YOLO(cfg.model)
    model.train(**cfg)


if __name__ == "__main__":
    """
    CLI usage:
    python ultralytics/yolo/v8/classify/train.py model=resnet18 data=imagenette160 epochs=1 imgsz=224

    TODO:
    Direct cli support, i.e, yolov8 classify_train args.epochs 10
    """
    train()<|MERGE_RESOLUTION|>--- conflicted
+++ resolved
@@ -20,33 +20,15 @@
     def set_model_attributes(self):
         self.model.names = self.data["names"]
 
-<<<<<<< HEAD
-    def load_model(self, model_cfg=None, weights=None, verbose=True):
-        if isinstance(weights, dict):  # yolo ckpt
-            weights = weights["model"]
-        if weights and not weights.__class__.__name__.startswith("yolo"):  # torchvision
-            model = weights
-        else:
-            model = ClassificationModel(model_cfg, weights, self.data["nc"])
-        ClassificationModel.reshape_outputs(model, self.data["nc"])
-        for m in model.modules():
-            if not weights and hasattr(m, 'reset_parameters'):
-                m.reset_parameters()
-            if isinstance(m, torch.nn.Dropout) and self.args.dropout is not None:
-                m.p = self.args.dropout  # set dropout
-        for p in model.parameters():
-            p.requires_grad = True  # for training
-
-        # Update defaults
-        if self.args.imgsz == 640:
-            self.args.imgsz = 224
-=======
     def get_model(self, cfg=None, weights=None):
         model = ClassificationModel(cfg, nc=self.data["nc"])
         if weights:
             model.load(weights)
 
->>>>>>> 0e5a7ae6
+        # Update defaults
+        if self.args.imgsz == 640:
+            self.args.imgsz = 224
+            
         return model
 
     def setup_model(self):
