# Ultralytics YOLO 🚀, AGPL-3.0 license

<<<<<<< HEAD
__version__ = '8.0.104'
=======
__version__ = '8.0.105'
>>>>>>> 23fc5064

from ultralytics.hub import start
from ultralytics.vit.rtdetr import RTDETR
from ultralytics.vit.sam import SAM
from ultralytics.yolo.engine.model import YOLO
from ultralytics.yolo.utils.checks import check_yolo as checks

__all__ = '__version__', 'YOLO', 'SAM', 'RTDETR', 'checks', 'start'  # allow simpler import<|MERGE_RESOLUTION|>--- conflicted
+++ resolved
@@ -1,10 +1,6 @@
 # Ultralytics YOLO 🚀, AGPL-3.0 license
 
-<<<<<<< HEAD
-__version__ = '8.0.104'
-=======
 __version__ = '8.0.105'
->>>>>>> 23fc5064
 
 from ultralytics.hub import start
 from ultralytics.vit.rtdetr import RTDETR
