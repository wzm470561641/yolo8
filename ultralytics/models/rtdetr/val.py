# Ultralytics YOLO 🚀, AGPL-3.0 license

import torch

from ultralytics.data import YOLODataset
from ultralytics.data.augment import Compose, Format, v8_transforms
from ultralytics.models.yolo.detect import DetectionValidator
from ultralytics.utils import colorstr, ops

__all__ = ("RTDETRValidator",)  # tuple or list


class RTDETRDataset(YOLODataset):
    """
    Real-Time DEtection and TRacking (RT-DETR) dataset class extending the base YOLODataset class.

    This specialized dataset class is designed for use with the RT-DETR object detection model and is optimized for
    real-time detection and tracking tasks.
    """

    def __init__(self, *args, data=None, **kwargs):
        """Initialize the RTDETRDataset class by inheriting from the YOLODataset class."""
        super().__init__(*args, data=data, **kwargs)

    # NOTE: add stretch version load_image for RTDETR mosaic
    def load_image(self, i, rect_mode=False):
        """Loads 1 image from dataset index 'i', returns (im, resized hw)."""
        return super().load_image(i=i, rect_mode=rect_mode)

    def build_transforms(self, hyp=None):
        """Temporary, only for evaluation."""
        if self.augment:
            hyp.mosaic = hyp.mosaic if self.augment and not self.rect else 0.0
            hyp.mixup = hyp.mixup if self.augment and not self.rect else 0.0
            transforms = v8_transforms(self, self.imgsz, hyp, stretch=True)
        else:
            # transforms = Compose([LetterBox(new_shape=(self.imgsz, self.imgsz), auto=False, scaleFill=True)])
            transforms = Compose([])
        transforms.append(
            Format(
                bbox_format="xywh",
                normalize=True,
                return_mask=self.use_segments,
                return_keypoint=self.use_keypoints,
                batch_idx=True,
                mask_ratio=hyp.mask_ratio,
                mask_overlap=hyp.overlap_mask,
            )
        )
        return transforms


class RTDETRValidator(DetectionValidator):
    """
    RTDETRValidator extends the DetectionValidator class to provide validation capabilities specifically tailored for
    the RT-DETR (Real-Time DETR) object detection model.

    The class allows building of an RTDETR-specific dataset for validation, applies Non-maximum suppression for
    post-processing, and updates evaluation metrics accordingly.

    Example:
        ```python
        from ultralytics.models.rtdetr import RTDETRValidator

        args = dict(model='rtdetr-l.pt', data='coco8.yaml')
        validator = RTDETRValidator(args=args)
        validator()
        ```

    Note:
        For further details on the attributes and methods, refer to the parent DetectionValidator class.
    """

    def build_dataset(self, img_path, mode="val", batch=None):
        """
        Build an RTDETR Dataset.

        Args:
            img_path (str): Path to the folder containing images.
            mode (str): `train` mode or `val` mode, users are able to customize different augmentations for each mode.
            batch (int, optional): Size of batches, this is for `rect`. Defaults to None.
        """
        return RTDETRDataset(
            img_path=img_path,
            imgsz=self.args.imgsz,
            batch_size=batch,
            augment=False,  # no augmentation
            hyp=self.args,
            rect=False,  # no rect
            cache=self.args.cache or None,
            prefix=colorstr(f"{mode}: "),
            data=self.data,
        )

    def postprocess(self, preds):
        """Apply Non-maximum suppression to prediction outputs."""
        bs, _, nd = preds[0].shape
        bboxes, scores = preds[0].split((4, nd - 4), dim=-1)
        bboxes *= self.args.imgsz
        outputs = [torch.zeros((0, 6), device=bboxes.device)] * bs
        for i, bbox in enumerate(bboxes):  # (300, 4)
            bbox = ops.xywh2xyxy(bbox)
            score, cls = scores[i].max(-1)  # (300, )
            # Do not need threshold for evaluation as only got 300 boxes here
            # idx = score > self.args.conf
            pred = torch.cat([bbox, score[..., None], cls[..., None]], dim=-1)  # filter
            # Sort by confidence to correctly get internal metrics
            pred = pred[score.argsort(descending=True)]
            outputs[i] = pred  # [idx]

        return outputs

    def _prepare_batch(self, si, batch):
<<<<<<< HEAD
        idx = batch["batch_idx"] == si
        cls = batch["cls"][idx].squeeze(-1)
        bbox = batch["bboxes"][idx]
        ori_shape = batch["ori_shape"][si]
        imgsz = batch["img"].shape[2:]
        ratio_pad = batch["ratio_pad"][si]
=======
        """Prepares a batch for training or inference by applying transformations."""
        idx = batch['batch_idx'] == si
        cls = batch['cls'][idx].squeeze(-1)
        bbox = batch['bboxes'][idx]
        ori_shape = batch['ori_shape'][si]
        imgsz = batch['img'].shape[2:]
        ratio_pad = batch['ratio_pad'][si]
>>>>>>> a92adf82
        if len(cls):
            bbox = ops.xywh2xyxy(bbox)  # target boxes
            bbox[..., [0, 2]] *= ori_shape[1]  # native-space pred
            bbox[..., [1, 3]] *= ori_shape[0]  # native-space pred
        prepared_batch = dict(cls=cls, bbox=bbox, ori_shape=ori_shape, imgsz=imgsz, ratio_pad=ratio_pad)
        return prepared_batch

    def _prepare_pred(self, pred, pbatch):
        """Prepares and returns a batch with transformed bounding boxes and class labels."""
        predn = pred.clone()
        predn[..., [0, 2]] *= pbatch["ori_shape"][1] / self.args.imgsz  # native-space pred
        predn[..., [1, 3]] *= pbatch["ori_shape"][0] / self.args.imgsz  # native-space pred
        return predn.float()<|MERGE_RESOLUTION|>--- conflicted
+++ resolved
@@ -111,14 +111,6 @@
         return outputs
 
     def _prepare_batch(self, si, batch):
-<<<<<<< HEAD
-        idx = batch["batch_idx"] == si
-        cls = batch["cls"][idx].squeeze(-1)
-        bbox = batch["bboxes"][idx]
-        ori_shape = batch["ori_shape"][si]
-        imgsz = batch["img"].shape[2:]
-        ratio_pad = batch["ratio_pad"][si]
-=======
         """Prepares a batch for training or inference by applying transformations."""
         idx = batch['batch_idx'] == si
         cls = batch['cls'][idx].squeeze(-1)
@@ -126,7 +118,6 @@
         ori_shape = batch['ori_shape'][si]
         imgsz = batch['img'].shape[2:]
         ratio_pad = batch['ratio_pad'][si]
->>>>>>> a92adf82
         if len(cls):
             bbox = ops.xywh2xyxy(bbox)  # target boxes
             bbox[..., [0, 2]] *= ori_shape[1]  # native-space pred
