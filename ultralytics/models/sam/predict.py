--- conflicted
+++ resolved
@@ -1,4 +1,3 @@
-<<<<<<< HEAD
 # Ultralytics YOLO 🚀, AGPL-3.0 license
 """
 Generate predictions using the Segment Anything Model (SAM).
@@ -169,7 +168,7 @@
                 - np.ndarray: An array of length C containing quality scores predicted by the model for each mask.
                 - np.ndarray: Low-resolution logits of shape CxHxW for subsequent inference, where H=W=256.
         """
-        features = self.model.image_encoder(im) if self.features is None else self.features
+        features = self.get_im_features(im) if self.features is None else self.features
 
         src_shape, dst_shape = self.batch[1][0].shape[:2], im.shape[2:]
         r = 1.0 if self.segment_all else min(dst_shape[0] / src_shape[0], dst_shape[1] / src_shape[1])
@@ -335,7 +334,7 @@
         """
         device = select_device(self.args.device, verbose=verbose)
         if model is None:
-            model = build_sam(self.args.model)
+            model = self.get_model()
         model.eval()
         self.model = model.to(device)
         self.device = device
@@ -349,6 +348,10 @@
         self.model.fp16 = False
         self.done_warmup = True
 
+    def get_model(self):
+        """Built Segment Anything Model (SAM) model."""
+        return build_sam(self.args.model)
+
     def postprocess(self, preds, img, orig_imgs):
         """
         Post-processes SAM's inference outputs to generate object detection masks and bounding boxes.
@@ -373,8 +376,7 @@
             orig_imgs = ops.convert_torch2numpy_batch(orig_imgs)
 
         results = []
-        for i, masks in enumerate([pred_masks]):
-            orig_img = orig_imgs[i]
+        for masks, orig_img, img_path in zip([pred_masks], orig_imgs, self.batch[0]):
             if pred_bboxes is not None:
                 pred_bboxes = ops.scale_boxes(img.shape[2:], pred_bboxes.float(), orig_img.shape, padding=False)
                 cls = torch.arange(len(pred_masks), dtype=torch.int32, device=pred_masks.device)
@@ -382,7 +384,6 @@
 
             masks = ops.scale_masks(masks[None].float(), orig_img.shape[:2], padding=False)[0]
             masks = masks > self.model.mask_threshold  # to bool
-            img_path = self.batch[0][i]
             results.append(Results(orig_img, path=img_path, names=names, masks=masks, boxes=pred_bboxes))
         # Reset segment-all mode.
         self.segment_all = False
@@ -415,15 +416,17 @@
             AssertionError: If more than one image is set.
         """
         if self.model is None:
-            model = build_sam(self.args.model)
-            self.setup_model(model)
+            self.setup_model(model=None)
         self.setup_source(image)
         assert len(self.dataset) == 1, "`set_image` only supports setting one image!"
         for batch in self.dataset:
             im = self.preprocess(batch[1])
-            self.features = self.model.image_encoder(im)
-            self.im = im
+            self.features = self.get_im_features(im)
             break
+
+    def get_im_features(self, im):
+        """Get image features from the SAM image encoder."""
+        return self.model.image_encoder(im)
 
     def set_prompts(self, prompts):
         """Set prompts in advance."""
@@ -476,488 +479,4 @@
         boxes = batched_mask_to_box(new_masks)
         keep = torchvision.ops.nms(boxes.float(), torch.as_tensor(scores), nms_thresh)
 
-        return new_masks[keep].to(device=masks.device, dtype=masks.dtype), keep
-=======
-# Ultralytics YOLO 🚀, AGPL-3.0 license
-"""
-Generate predictions using the Segment Anything Model (SAM).
-
-SAM is an advanced image segmentation model offering features like promptable segmentation and zero-shot performance.
-This module contains the implementation of the prediction logic and auxiliary utilities required to perform segmentation
-using SAM. It forms an integral part of the Ultralytics framework and is designed for high-performance, real-time image
-segmentation tasks.
-"""
-
-import numpy as np
-import torch
-import torch.nn.functional as F
-
-from ultralytics.data.augment import LetterBox
-from ultralytics.engine.predictor import BasePredictor
-from ultralytics.engine.results import Results
-from ultralytics.utils import DEFAULT_CFG, ops
-from ultralytics.utils.torch_utils import select_device
-
-from .amg import (
-    batch_iterator,
-    batched_mask_to_box,
-    build_all_layer_point_grids,
-    calculate_stability_score,
-    generate_crop_boxes,
-    is_box_near_crop_edge,
-    remove_small_regions,
-    uncrop_boxes_xyxy,
-    uncrop_masks,
-)
-from .build import build_sam
-
-
-class Predictor(BasePredictor):
-    """
-    Predictor class for the Segment Anything Model (SAM), extending BasePredictor.
-
-    The class provides an interface for model inference tailored to image segmentation tasks.
-    With advanced architecture and promptable segmentation capabilities, it facilitates flexible and real-time
-    mask generation. The class is capable of working with various types of prompts such as bounding boxes,
-    points, and low-resolution masks.
-
-    Attributes:
-        cfg (dict): Configuration dictionary specifying model and task-related parameters.
-        overrides (dict): Dictionary containing values that override the default configuration.
-        _callbacks (dict): Dictionary of user-defined callback functions to augment behavior.
-        args (namespace): Namespace to hold command-line arguments or other operational variables.
-        im (torch.Tensor): Preprocessed input image tensor.
-        features (torch.Tensor): Extracted image features used for inference.
-        prompts (dict): Collection of various prompt types, such as bounding boxes and points.
-        segment_all (bool): Flag to control whether to segment all objects in the image or only specified ones.
-    """
-
-    def __init__(self, cfg=DEFAULT_CFG, overrides=None, _callbacks=None):
-        """
-        Initialize the Predictor with configuration, overrides, and callbacks.
-
-        The method sets up the Predictor object and applies any configuration overrides or callbacks provided. It
-        initializes task-specific settings for SAM, such as retina_masks being set to True for optimal results.
-
-        Args:
-            cfg (dict): Configuration dictionary.
-            overrides (dict, optional): Dictionary of values to override default configuration.
-            _callbacks (dict, optional): Dictionary of callback functions to customize behavior.
-        """
-        if overrides is None:
-            overrides = {}
-        overrides.update(dict(task="segment", mode="predict", imgsz=1024))
-        super().__init__(cfg, overrides, _callbacks)
-        self.args.retina_masks = True
-        self.im = None
-        self.features = None
-        self.prompts = {}
-        self.segment_all = False
-
-    def preprocess(self, im):
-        """
-        Preprocess the input image for model inference.
-
-        The method prepares the input image by applying transformations and normalization.
-        It supports both torch.Tensor and list of np.ndarray as input formats.
-
-        Args:
-            im (torch.Tensor | List[np.ndarray]): BCHW tensor format or list of HWC numpy arrays.
-
-        Returns:
-            (torch.Tensor): The preprocessed image tensor.
-        """
-        if self.im is not None:
-            return self.im
-        not_tensor = not isinstance(im, torch.Tensor)
-        if not_tensor:
-            im = np.stack(self.pre_transform(im))
-            im = im[..., ::-1].transpose((0, 3, 1, 2))
-            im = np.ascontiguousarray(im)
-            im = torch.from_numpy(im)
-
-        im = im.to(self.device)
-        im = im.half() if self.model.fp16 else im.float()
-        if not_tensor:
-            im = (im - self.mean) / self.std
-        return im
-
-    def pre_transform(self, im):
-        """
-        Perform initial transformations on the input image for preprocessing.
-
-        The method applies transformations such as resizing to prepare the image for further preprocessing.
-        Currently, batched inference is not supported; hence the list length should be 1.
-
-        Args:
-            im (List[np.ndarray]): List containing images in HWC numpy array format.
-
-        Returns:
-            (List[np.ndarray]): List of transformed images.
-        """
-        assert len(im) == 1, "SAM model does not currently support batched inference"
-        letterbox = LetterBox(self.args.imgsz, auto=False, center=False)
-        return [letterbox(image=x) for x in im]
-
-    def inference(self, im, bboxes=None, points=None, labels=None, masks=None, multimask_output=False, *args, **kwargs):
-        """
-        Perform image segmentation inference based on the given input cues, using the currently loaded image. This
-        method leverages SAM's (Segment Anything Model) architecture consisting of image encoder, prompt encoder, and
-        mask decoder for real-time and promptable segmentation tasks.
-
-        Args:
-            im (torch.Tensor): The preprocessed input image in tensor format, with shape (N, C, H, W).
-            bboxes (np.ndarray | List, optional): Bounding boxes with shape (N, 4), in XYXY format.
-            points (np.ndarray | List, optional): Points indicating object locations with shape (N, 2), in pixels.
-            labels (np.ndarray | List, optional): Labels for point prompts, shape (N, ). 1 = foreground, 0 = background.
-            masks (np.ndarray, optional): Low-resolution masks from previous predictions shape (N,H,W). For SAM H=W=256.
-            multimask_output (bool, optional): Flag to return multiple masks. Helpful for ambiguous prompts.
-
-        Returns:
-            (tuple): Contains the following three elements.
-                - np.ndarray: The output masks in shape CxHxW, where C is the number of generated masks.
-                - np.ndarray: An array of length C containing quality scores predicted by the model for each mask.
-                - np.ndarray: Low-resolution logits of shape CxHxW for subsequent inference, where H=W=256.
-        """
-        # Override prompts if any stored in self.prompts
-        bboxes = self.prompts.pop("bboxes", bboxes)
-        points = self.prompts.pop("points", points)
-        masks = self.prompts.pop("masks", masks)
-
-        if all(i is None for i in [bboxes, points, masks]):
-            return self.generate(im, *args, **kwargs)
-
-        return self.prompt_inference(im, bboxes, points, labels, masks, multimask_output)
-
-    def prompt_inference(self, im, bboxes=None, points=None, labels=None, masks=None, multimask_output=False):
-        """
-        Internal function for image segmentation inference based on cues like bounding boxes, points, and masks.
-        Leverages SAM's specialized architecture for prompt-based, real-time segmentation.
-
-        Args:
-            im (torch.Tensor): The preprocessed input image in tensor format, with shape (N, C, H, W).
-            bboxes (np.ndarray | List, optional): Bounding boxes with shape (N, 4), in XYXY format.
-            points (np.ndarray | List, optional): Points indicating object locations with shape (N, 2), in pixels.
-            labels (np.ndarray | List, optional): Labels for point prompts, shape (N, ). 1 = foreground, 0 = background.
-            masks (np.ndarray, optional): Low-resolution masks from previous predictions shape (N,H,W). For SAM H=W=256.
-            multimask_output (bool, optional): Flag to return multiple masks. Helpful for ambiguous prompts.
-
-        Returns:
-            (tuple): Contains the following three elements.
-                - np.ndarray: The output masks in shape CxHxW, where C is the number of generated masks.
-                - np.ndarray: An array of length C containing quality scores predicted by the model for each mask.
-                - np.ndarray: Low-resolution logits of shape CxHxW for subsequent inference, where H=W=256.
-        """
-        features = self.get_im_features(im) if self.features is None else self.features
-
-        src_shape, dst_shape = self.batch[1][0].shape[:2], im.shape[2:]
-        r = 1.0 if self.segment_all else min(dst_shape[0] / src_shape[0], dst_shape[1] / src_shape[1])
-        # Transform input prompts
-        if points is not None:
-            points = torch.as_tensor(points, dtype=torch.float32, device=self.device)
-            points = points[None] if points.ndim == 1 else points
-            # Assuming labels are all positive if users don't pass labels.
-            if labels is None:
-                labels = np.ones(points.shape[0])
-            labels = torch.as_tensor(labels, dtype=torch.int32, device=self.device)
-            points *= r
-            # (N, 2) --> (N, 1, 2), (N, ) --> (N, 1)
-            points, labels = points[:, None, :], labels[:, None]
-        if bboxes is not None:
-            bboxes = torch.as_tensor(bboxes, dtype=torch.float32, device=self.device)
-            bboxes = bboxes[None] if bboxes.ndim == 1 else bboxes
-            bboxes *= r
-        if masks is not None:
-            masks = torch.as_tensor(masks, dtype=torch.float32, device=self.device).unsqueeze(1)
-
-        points = (points, labels) if points is not None else None
-        # Embed prompts
-        sparse_embeddings, dense_embeddings = self.model.prompt_encoder(points=points, boxes=bboxes, masks=masks)
-
-        # Predict masks
-        pred_masks, pred_scores = self.model.mask_decoder(
-            image_embeddings=features,
-            image_pe=self.model.prompt_encoder.get_dense_pe(),
-            sparse_prompt_embeddings=sparse_embeddings,
-            dense_prompt_embeddings=dense_embeddings,
-            multimask_output=multimask_output,
-        )
-
-        # (N, d, H, W) --> (N*d, H, W), (N, d) --> (N*d, )
-        # `d` could be 1 or 3 depends on `multimask_output`.
-        return pred_masks.flatten(0, 1), pred_scores.flatten(0, 1)
-
-    def generate(
-        self,
-        im,
-        crop_n_layers=0,
-        crop_overlap_ratio=512 / 1500,
-        crop_downscale_factor=1,
-        point_grids=None,
-        points_stride=32,
-        points_batch_size=64,
-        conf_thres=0.88,
-        stability_score_thresh=0.95,
-        stability_score_offset=0.95,
-        crop_nms_thresh=0.7,
-    ):
-        """
-        Perform image segmentation using the Segment Anything Model (SAM).
-
-        This function segments an entire image into constituent parts by leveraging SAM's advanced architecture
-        and real-time performance capabilities. It can optionally work on image crops for finer segmentation.
-
-        Args:
-            im (torch.Tensor): Input tensor representing the preprocessed image with dimensions (N, C, H, W).
-            crop_n_layers (int): Specifies the number of layers for additional mask predictions on image crops.
-                                 Each layer produces 2**i_layer number of image crops.
-            crop_overlap_ratio (float): Determines the overlap between crops. Scaled down in subsequent layers.
-            crop_downscale_factor (int): Scaling factor for the number of sampled points-per-side in each layer.
-            point_grids (list[np.ndarray], optional): Custom grids for point sampling normalized to [0,1].
-                                                      Used in the nth crop layer.
-            points_stride (int, optional): Number of points to sample along each side of the image.
-                                           Exclusive with 'point_grids'.
-            points_batch_size (int): Batch size for the number of points processed simultaneously.
-            conf_thres (float): Confidence threshold [0,1] for filtering based on the model's mask quality prediction.
-            stability_score_thresh (float): Stability threshold [0,1] for mask filtering based on mask stability.
-            stability_score_offset (float): Offset value for calculating stability score.
-            crop_nms_thresh (float): IoU cutoff for NMS to remove duplicate masks between crops.
-
-        Returns:
-            (tuple): A tuple containing segmented masks, confidence scores, and bounding boxes.
-        """
-        import torchvision  # scope for faster 'import ultralytics'
-
-        self.segment_all = True
-        ih, iw = im.shape[2:]
-        crop_regions, layer_idxs = generate_crop_boxes((ih, iw), crop_n_layers, crop_overlap_ratio)
-        if point_grids is None:
-            point_grids = build_all_layer_point_grids(points_stride, crop_n_layers, crop_downscale_factor)
-        pred_masks, pred_scores, pred_bboxes, region_areas = [], [], [], []
-        for crop_region, layer_idx in zip(crop_regions, layer_idxs):
-            x1, y1, x2, y2 = crop_region
-            w, h = x2 - x1, y2 - y1
-            area = torch.tensor(w * h, device=im.device)
-            points_scale = np.array([[w, h]])  # w, h
-            # Crop image and interpolate to input size
-            crop_im = F.interpolate(im[..., y1:y2, x1:x2], (ih, iw), mode="bilinear", align_corners=False)
-            # (num_points, 2)
-            points_for_image = point_grids[layer_idx] * points_scale
-            crop_masks, crop_scores, crop_bboxes = [], [], []
-            for (points,) in batch_iterator(points_batch_size, points_for_image):
-                pred_mask, pred_score = self.prompt_inference(crop_im, points=points, multimask_output=True)
-                # Interpolate predicted masks to input size
-                pred_mask = F.interpolate(pred_mask[None], (h, w), mode="bilinear", align_corners=False)[0]
-                idx = pred_score > conf_thres
-                pred_mask, pred_score = pred_mask[idx], pred_score[idx]
-
-                stability_score = calculate_stability_score(
-                    pred_mask, self.model.mask_threshold, stability_score_offset
-                )
-                idx = stability_score > stability_score_thresh
-                pred_mask, pred_score = pred_mask[idx], pred_score[idx]
-                # Bool type is much more memory-efficient.
-                pred_mask = pred_mask > self.model.mask_threshold
-                # (N, 4)
-                pred_bbox = batched_mask_to_box(pred_mask).float()
-                keep_mask = ~is_box_near_crop_edge(pred_bbox, crop_region, [0, 0, iw, ih])
-                if not torch.all(keep_mask):
-                    pred_bbox, pred_mask, pred_score = pred_bbox[keep_mask], pred_mask[keep_mask], pred_score[keep_mask]
-
-                crop_masks.append(pred_mask)
-                crop_bboxes.append(pred_bbox)
-                crop_scores.append(pred_score)
-
-            # Do nms within this crop
-            crop_masks = torch.cat(crop_masks)
-            crop_bboxes = torch.cat(crop_bboxes)
-            crop_scores = torch.cat(crop_scores)
-            keep = torchvision.ops.nms(crop_bboxes, crop_scores, self.args.iou)  # NMS
-            crop_bboxes = uncrop_boxes_xyxy(crop_bboxes[keep], crop_region)
-            crop_masks = uncrop_masks(crop_masks[keep], crop_region, ih, iw)
-            crop_scores = crop_scores[keep]
-
-            pred_masks.append(crop_masks)
-            pred_bboxes.append(crop_bboxes)
-            pred_scores.append(crop_scores)
-            region_areas.append(area.expand(len(crop_masks)))
-
-        pred_masks = torch.cat(pred_masks)
-        pred_bboxes = torch.cat(pred_bboxes)
-        pred_scores = torch.cat(pred_scores)
-        region_areas = torch.cat(region_areas)
-
-        # Remove duplicate masks between crops
-        if len(crop_regions) > 1:
-            scores = 1 / region_areas
-            keep = torchvision.ops.nms(pred_bboxes, scores, crop_nms_thresh)
-            pred_masks, pred_bboxes, pred_scores = pred_masks[keep], pred_bboxes[keep], pred_scores[keep]
-
-        return pred_masks, pred_scores, pred_bboxes
-
-    def setup_model(self, model, verbose=True):
-        """
-        Initializes the Segment Anything Model (SAM) for inference.
-
-        This method sets up the SAM model by allocating it to the appropriate device and initializing the necessary
-        parameters for image normalization and other Ultralytics compatibility settings.
-
-        Args:
-            model (torch.nn.Module): A pre-trained SAM model. If None, a model will be built based on configuration.
-            verbose (bool): If True, prints selected device information.
-
-        Attributes:
-            model (torch.nn.Module): The SAM model allocated to the chosen device for inference.
-            device (torch.device): The device to which the model and tensors are allocated.
-            mean (torch.Tensor): The mean values for image normalization.
-            std (torch.Tensor): The standard deviation values for image normalization.
-        """
-        device = select_device(self.args.device, verbose=verbose)
-        if model is None:
-            model = self.get_model()
-        model.eval()
-        self.model = model.to(device)
-        self.device = device
-        self.mean = torch.tensor([123.675, 116.28, 103.53]).view(-1, 1, 1).to(device)
-        self.std = torch.tensor([58.395, 57.12, 57.375]).view(-1, 1, 1).to(device)
-
-        # Ultralytics compatibility settings
-        self.model.pt = False
-        self.model.triton = False
-        self.model.stride = 32
-        self.model.fp16 = False
-        self.done_warmup = True
-
-    def get_model(self):
-        """Built Segment Anything Model (SAM) model."""
-        return build_sam(self.args.model)
-
-    def postprocess(self, preds, img, orig_imgs):
-        """
-        Post-processes SAM's inference outputs to generate object detection masks and bounding boxes.
-
-        The method scales masks and boxes to the original image size and applies a threshold to the mask predictions.
-        The SAM model uses advanced architecture and promptable segmentation tasks to achieve real-time performance.
-
-        Args:
-            preds (tuple): The output from SAM model inference, containing masks, scores, and optional bounding boxes.
-            img (torch.Tensor): The processed input image tensor.
-            orig_imgs (list | torch.Tensor): The original, unprocessed images.
-
-        Returns:
-            (list): List of Results objects containing detection masks, bounding boxes, and other metadata.
-        """
-        # (N, 1, H, W), (N, 1)
-        pred_masks, pred_scores = preds[:2]
-        pred_bboxes = preds[2] if self.segment_all else None
-        names = dict(enumerate(str(i) for i in range(len(pred_masks))))
-
-        if not isinstance(orig_imgs, list):  # input images are a torch.Tensor, not a list
-            orig_imgs = ops.convert_torch2numpy_batch(orig_imgs)
-
-        results = []
-        for masks, orig_img, img_path in zip([pred_masks], orig_imgs, self.batch[0]):
-            if pred_bboxes is not None:
-                pred_bboxes = ops.scale_boxes(img.shape[2:], pred_bboxes.float(), orig_img.shape, padding=False)
-                cls = torch.arange(len(pred_masks), dtype=torch.int32, device=pred_masks.device)
-                pred_bboxes = torch.cat([pred_bboxes, pred_scores[:, None], cls[:, None]], dim=-1)
-
-            masks = ops.scale_masks(masks[None].float(), orig_img.shape[:2], padding=False)[0]
-            masks = masks > self.model.mask_threshold  # to bool
-            results.append(Results(orig_img, path=img_path, names=names, masks=masks, boxes=pred_bboxes))
-        # Reset segment-all mode.
-        self.segment_all = False
-        return results
-
-    def setup_source(self, source):
-        """
-        Sets up the data source for inference.
-
-        This method configures the data source from which images will be fetched for inference. The source could be a
-        directory, a video file, or other types of image data sources.
-
-        Args:
-            source (str | Path): The path to the image data source for inference.
-        """
-        if source is not None:
-            super().setup_source(source)
-
-    def set_image(self, image):
-        """
-        Preprocesses and sets a single image for inference.
-
-        This function sets up the model if not already initialized, configures the data source to the specified image,
-        and preprocesses the image for feature extraction. Only one image can be set at a time.
-
-        Args:
-            image (str | np.ndarray): Image file path as a string, or a np.ndarray image read by cv2.
-
-        Raises:
-            AssertionError: If more than one image is set.
-        """
-        if self.model is None:
-            self.setup_model(model=None)
-        self.setup_source(image)
-        assert len(self.dataset) == 1, "`set_image` only supports setting one image!"
-        for batch in self.dataset:
-            im = self.preprocess(batch[1])
-            self.features = self.get_im_features(im)
-            break
-
-    def get_im_features(self, im):
-        """Get image features from the SAM image encoder."""
-        return self.model.image_encoder(im)
-
-    def set_prompts(self, prompts):
-        """Set prompts in advance."""
-        self.prompts = prompts
-
-    def reset_image(self):
-        """Resets the image and its features to None."""
-        self.im = None
-        self.features = None
-
-    @staticmethod
-    def remove_small_regions(masks, min_area=0, nms_thresh=0.7):
-        """
-        Perform post-processing on segmentation masks generated by the Segment Anything Model (SAM). Specifically, this
-        function removes small disconnected regions and holes from the input masks, and then performs Non-Maximum
-        Suppression (NMS) to eliminate any newly created duplicate boxes.
-
-        Args:
-            masks (torch.Tensor): A tensor containing the masks to be processed. Shape should be (N, H, W), where N is
-                                  the number of masks, H is height, and W is width.
-            min_area (int): The minimum area below which disconnected regions and holes will be removed. Defaults to 0.
-            nms_thresh (float): The IoU threshold for the NMS algorithm. Defaults to 0.7.
-
-        Returns:
-            (tuple([torch.Tensor, List[int]])):
-                - new_masks (torch.Tensor): The processed masks with small regions removed. Shape is (N, H, W).
-                - keep (List[int]): The indices of the remaining masks post-NMS, which can be used to filter the boxes.
-        """
-        import torchvision  # scope for faster 'import ultralytics'
-
-        if len(masks) == 0:
-            return masks
-
-        # Filter small disconnected regions and holes
-        new_masks = []
-        scores = []
-        for mask in masks:
-            mask = mask.cpu().numpy().astype(np.uint8)
-            mask, changed = remove_small_regions(mask, min_area, mode="holes")
-            unchanged = not changed
-            mask, changed = remove_small_regions(mask, min_area, mode="islands")
-            unchanged = unchanged and not changed
-
-            new_masks.append(torch.as_tensor(mask).unsqueeze(0))
-            # Give score=0 to changed masks and 1 to unchanged masks so NMS prefers masks not needing postprocessing
-            scores.append(float(unchanged))
-
-        # Recalculate boxes and remove any new duplicates
-        new_masks = torch.cat(new_masks, dim=0)
-        boxes = batched_mask_to_box(new_masks)
-        keep = torchvision.ops.nms(boxes.float(), torch.as_tensor(scores), nms_thresh)
-
-        return new_masks[keep].to(device=masks.device, dtype=masks.dtype), keep
->>>>>>> 9f22f451
+        return new_masks[keep].to(device=masks.device, dtype=masks.dtype), keep