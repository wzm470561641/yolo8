# Ultralytics YOLO 🚀, AGPL-3.0 license

import torch

from ultralytics.engine.results import Results
from ultralytics.models.yolo.detect.predict import DetectionPredictor
from ultralytics.utils import DEFAULT_CFG, ops
from ultralytics.utils.postprocess_utils import decode_bbox


class SegmentationPredictor(DetectionPredictor):
    """
    A class extending the DetectionPredictor class for prediction based on a segmentation model.

    Example:
        ```python
        from ultralytics.utils import ASSETS
        from ultralytics.models.yolo.segment import SegmentationPredictor

        args = dict(model='yolov8n-seg.pt', source=ASSETS)
        predictor = SegmentationPredictor(overrides=args)
        predictor.predict_cli()
        ```
    """

    def __init__(self, cfg=DEFAULT_CFG, overrides=None, _callbacks=None):
        super().__init__(cfg, overrides, _callbacks)
        self.args.task = 'segment'

    def postprocess(self, preds, img, orig_imgs):
<<<<<<< HEAD
        if self.separate_outputs:  # Quant friendly export with separated outputs
            mcv = float('-inf')
            lci = -1
            for idx, s in enumerate(preds):
                dim_1 = s.shape[1]
                if dim_1 > mcv:
                    mcv = dim_1
                    lci = idx
                if len(s.shape) == 4:
                    proto = s
                    pidx = idx
            mask = preds[lci]
            proto = proto.permute(0, 3, 1, 2)
            pred_order = [item for index, item in enumerate(preds) if index not in [pidx, lci]]
            preds_decoded = decode_bbox(pred_order, img.shape, self.device)
            nc = preds_decoded.shape[1] - 4
            preds_decoded = torch.cat([preds_decoded, mask.permute(0, 2, 1)], 1)
            p = ops.non_max_suppression(preds_decoded,
                                        self.args.conf,
                                        self.args.iou,
                                        agnostic=self.args.agnostic_nms,
                                        max_det=self.args.max_det,
                                        nc=nc,
                                        classes=self.args.classes)
        else:
            nc = preds[0].shape[1] - 4 - 32
            p = ops.non_max_suppression(preds[0],
                                        self.args.conf,
                                        self.args.iou,
                                        agnostic=self.args.agnostic_nms,
                                        max_det=self.args.max_det,
                                        nc=nc,
                                        classes=self.args.classes)
            proto = preds[1][-1] if len(
                preds[1]) == 3 else preds[1]  # second output is len 3 if pt, but only 1 if exported

        results = []
        is_list = isinstance(orig_imgs, list)  # input images are a list, not a torch.Tensor
=======
        p = ops.non_max_suppression(preds[0],
                                    self.args.conf,
                                    self.args.iou,
                                    agnostic=self.args.agnostic_nms,
                                    max_det=self.args.max_det,
                                    nc=len(self.model.names),
                                    classes=self.args.classes)

        if not isinstance(orig_imgs, list):  # input images are a torch.Tensor, not a list
            orig_imgs = ops.convert_torch2numpy_batch(orig_imgs)

        results = []
        proto = preds[1][-1] if len(preds[1]) == 3 else preds[1]  # second output is len 3 if pt, but only 1 if exported
>>>>>>> 577d066f
        for i, pred in enumerate(p):
            orig_img = orig_imgs[i]
            img_path = self.batch[0][i]
            if not len(pred):  # save empty boxes
                masks = None
            elif self.args.retina_masks:
                pred[:, :4] = ops.scale_boxes(img.shape[2:], pred[:, :4], orig_img.shape)
                masks = ops.process_mask_native(proto[i], pred[:, 6:], pred[:, :4], orig_img.shape[:2])  # HWC
            else:
                masks = ops.process_mask(proto[i], pred[:, 6:], pred[:, :4], img.shape[2:], upsample=True)  # HWC
                pred[:, :4] = ops.scale_boxes(img.shape[2:], pred[:, :4], orig_img.shape)
            results.append(Results(orig_img, path=img_path, names=self.model.names, boxes=pred[:, :6], masks=masks))
        return results<|MERGE_RESOLUTION|>--- conflicted
+++ resolved
@@ -28,7 +28,6 @@
         self.args.task = 'segment'
 
     def postprocess(self, preds, img, orig_imgs):
-<<<<<<< HEAD
         if self.separate_outputs:  # Quant friendly export with separated outputs
             mcv = float('-inf')
             lci = -1
@@ -62,26 +61,11 @@
                                         max_det=self.args.max_det,
                                         nc=nc,
                                         classes=self.args.classes)
-            proto = preds[1][-1] if len(
-                preds[1]) == 3 else preds[1]  # second output is len 3 if pt, but only 1 if exported
-
-        results = []
-        is_list = isinstance(orig_imgs, list)  # input images are a list, not a torch.Tensor
-=======
-        p = ops.non_max_suppression(preds[0],
-                                    self.args.conf,
-                                    self.args.iou,
-                                    agnostic=self.args.agnostic_nms,
-                                    max_det=self.args.max_det,
-                                    nc=len(self.model.names),
-                                    classes=self.args.classes)
-
-        if not isinstance(orig_imgs, list):  # input images are a torch.Tensor, not a list
-            orig_imgs = ops.convert_torch2numpy_batch(orig_imgs)
+            if not isinstance(orig_imgs, list):  # input images are a torch.Tensor, not a list
+                orig_imgs = ops.convert_torch2numpy_batch(orig_imgs)
 
         results = []
         proto = preds[1][-1] if len(preds[1]) == 3 else preds[1]  # second output is len 3 if pt, but only 1 if exported
->>>>>>> 577d066f
         for i, pred in enumerate(p):
             orig_img = orig_imgs[i]
             img_path = self.batch[0][i]
