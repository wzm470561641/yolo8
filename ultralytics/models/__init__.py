--- conflicted
+++ resolved
@@ -1,14 +1,3 @@
-<<<<<<< HEAD
-# Ultralytics YOLO 🚀, AGPL-3.0 license
-
-from .fastsam import FastSAM
-from .nas import NAS
-from .rtdetr import RTDETR
-from .sam import SAM
-from .yolo import YOLO, YOLOWorld
-
-__all__ = "YOLO", "RTDETR", "SAM", "FastSAM", "NAS", "YOLOWorld"  # allow simpler import
-=======
 # Ultralytics YOLO 🚀, AGPL-3.0 license
 
 from .fastsam import FastSAM
@@ -18,5 +7,4 @@
 from .sam2 import SAM2
 from .yolo import YOLO, YOLOWorld
 
-__all__ = "YOLO", "RTDETR", "SAM", "FastSAM", "NAS", "YOLOWorld", "SAM2"  # allow simpler import
->>>>>>> 9f22f451
+__all__ = "YOLO", "RTDETR", "SAM", "FastSAM", "NAS", "YOLOWorld", "SAM2"  # allow simpler import