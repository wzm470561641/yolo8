--- conflicted
+++ resolved
@@ -45,15 +45,6 @@
 
 
 def sanitize_batch(batch, dataset_info):
-<<<<<<< HEAD
-    batch["cls"] = batch["cls"].flatten().int().tolist()
-    box_cls_pair = sorted(zip(batch["bboxes"].tolist(), batch["cls"]), key=lambda x: x[1])
-    batch["bboxes"] = [box for box, _ in box_cls_pair]
-    batch["cls"] = [cls for _, cls in box_cls_pair]
-    batch["labels"] = [dataset_info["names"][i] for i in batch["cls"]]
-    batch["masks"] = batch["masks"].tolist() if "masks" in batch else [[[]]]
-    batch["keypoints"] = batch["keypoints"].tolist() if "keypoints" in batch else [[[]]]
-=======
     """Sanitizes input batch for inference, ensuring correct format and dimensions."""
     batch['cls'] = batch['cls'].flatten().int().tolist()
     box_cls_pair = sorted(zip(batch['bboxes'].tolist(), batch['cls']), key=lambda x: x[1])
@@ -62,8 +53,6 @@
     batch['labels'] = [dataset_info['names'][i] for i in batch['cls']]
     batch['masks'] = batch['masks'].tolist() if 'masks' in batch else [[[]]]
     batch['keypoints'] = batch['keypoints'].tolist() if 'keypoints' in batch else [[[]]]
->>>>>>> a92adf82
-
     return batch
 
 
@@ -121,12 +110,8 @@
 
 
 def prompt_sql_query(query):
-<<<<<<< HEAD
+    """Plots images with optional labels from a similar data set."""
     check_requirements("openai>=1.6.1")
-=======
-    """Plots images with optional labels from a similar data set."""
-    check_requirements('openai>=1.6.1')
->>>>>>> a92adf82
     from openai import OpenAI
 
     if not SETTINGS["openai_api_key"]:
