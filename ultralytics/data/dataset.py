<<<<<<< HEAD
# Ultralytics YOLO 🚀, AGPL-3.0 license

import contextlib
import json
from collections import defaultdict
from itertools import repeat
from multiprocessing.pool import ThreadPool
from pathlib import Path

import cv2
import numpy as np
import torch
from PIL import Image
from torch.utils.data import ConcatDataset

from ultralytics.utils import LOCAL_RANK, NUM_THREADS, TQDM, colorstr
from ultralytics.utils.ops import resample_segments
from ultralytics.utils.torch_utils import TORCHVISION_0_18

from .augment import (
    Compose,
    Format,
    Instances,
    LetterBox,
    RandomLoadText,
    classify_augmentations,
    classify_transforms,
    v8_transforms,
)
from .base import BaseDataset
from .utils import (
    HELP_URL,
    LOGGER,
    get_hash,
    img2label_paths,
    load_dataset_cache_file,
    save_dataset_cache_file,
    verify_image,
    verify_image_label,
)

# Ultralytics dataset *.cache version, >= 1.0.0 for YOLOv8
DATASET_CACHE_VERSION = "1.0.3"


class YOLODataset(BaseDataset):
    """
    Dataset class for loading object detection and/or segmentation labels in YOLO format.

    Args:
        data (dict, optional): A dataset YAML dictionary. Defaults to None.
        task (str): An explicit arg to point current task, Defaults to 'detect'.

    Returns:
        (torch.utils.data.Dataset): A PyTorch dataset object that can be used for training an object detection model.
    """

    def __init__(self, *args, data=None, task="detect", **kwargs):
        """Initializes the YOLODataset with optional configurations for segments and keypoints."""
        self.use_segments = task == "segment"
        self.use_keypoints = task == "pose"
        self.use_obb = task == "obb"
        self.data = data
        assert not (self.use_segments and self.use_keypoints), "Can not use both segments and keypoints."
        super().__init__(*args, **kwargs)

    def cache_labels(self, path=Path("./labels.cache")):
        """
        Cache dataset labels, check images and read shapes.

        Args:
            path (Path): Path where to save the cache file. Default is Path('./labels.cache').

        Returns:
            (dict): labels.
        """
        x = {"labels": []}
        nm, nf, ne, nc, msgs = 0, 0, 0, 0, []  # number missing, found, empty, corrupt, messages
        desc = f"{self.prefix}Scanning {path.parent / path.stem}..."
        total = len(self.im_files)
        nkpt, ndim = self.data.get("kpt_shape", (0, 0))
        if self.use_keypoints and (nkpt <= 0 or ndim not in {2, 3}):
            raise ValueError(
                "'kpt_shape' in data.yaml missing or incorrect. Should be a list with [number of "
                "keypoints, number of dims (2 for x,y or 3 for x,y,visible)], i.e. 'kpt_shape: [17, 3]'"
            )
        with ThreadPool(NUM_THREADS) as pool:
            results = pool.imap(
                func=verify_image_label,
                iterable=zip(
                    self.im_files,
                    self.label_files,
                    repeat(self.prefix),
                    repeat(self.use_keypoints),
                    repeat(len(self.data["names"])),
                    repeat(nkpt),
                    repeat(ndim),
                ),
            )
            pbar = TQDM(results, desc=desc, total=total)
            for im_file, lb, shape, segments, keypoint, nm_f, nf_f, ne_f, nc_f, msg in pbar:
                nm += nm_f
                nf += nf_f
                ne += ne_f
                nc += nc_f
                if im_file:
                    x["labels"].append(
                        {
                            "im_file": im_file,
                            "shape": shape,
                            "cls": lb[:, 0:1],  # n, 1
                            "bboxes": lb[:, 1:],  # n, 4
                            "segments": segments,
                            "keypoints": keypoint,
                            "normalized": True,
                            "bbox_format": "xywh",
                        }
                    )
                if msg:
                    msgs.append(msg)
                pbar.desc = f"{desc} {nf} images, {nm + ne} backgrounds, {nc} corrupt"
            pbar.close()

        if msgs:
            LOGGER.info("\n".join(msgs))
        if nf == 0:
            LOGGER.warning(f"{self.prefix}WARNING ⚠️ No labels found in {path}. {HELP_URL}")
        x["hash"] = get_hash(self.label_files + self.im_files)
        x["results"] = nf, nm, ne, nc, len(self.im_files)
        x["msgs"] = msgs  # warnings
        save_dataset_cache_file(self.prefix, path, x, DATASET_CACHE_VERSION)
        return x

    def get_labels(self):
        """Returns dictionary of labels for YOLO training."""
        self.label_files = img2label_paths(self.im_files)
        cache_path = Path(self.label_files[0]).parent.with_suffix(".cache")
        try:
            cache, exists = load_dataset_cache_file(cache_path), True  # attempt to load a *.cache file
            assert cache["version"] == DATASET_CACHE_VERSION  # matches current version
            assert cache["hash"] == get_hash(self.label_files + self.im_files)  # identical hash
        except (FileNotFoundError, AssertionError, AttributeError):
            cache, exists = self.cache_labels(cache_path), False  # run cache ops

        # Display cache
        nf, nm, ne, nc, n = cache.pop("results")  # found, missing, empty, corrupt, total
        if exists and LOCAL_RANK in {-1, 0}:
            d = f"Scanning {cache_path}... {nf} images, {nm + ne} backgrounds, {nc} corrupt"
            TQDM(None, desc=self.prefix + d, total=n, initial=n)  # display results
            if cache["msgs"]:
                LOGGER.info("\n".join(cache["msgs"]))  # display warnings

        # Read cache
        [cache.pop(k) for k in ("hash", "version", "msgs")]  # remove items
        labels = cache["labels"]
        if not labels:
            LOGGER.warning(f"WARNING ⚠️ No images found in {cache_path}, training may not work correctly. {HELP_URL}")
        self.im_files = [lb["im_file"] for lb in labels]  # update im_files

        # Check if the dataset is all boxes or all segments
        lengths = ((len(lb["cls"]), len(lb["bboxes"]), len(lb["segments"])) for lb in labels)
        len_cls, len_boxes, len_segments = (sum(x) for x in zip(*lengths))
        if len_segments and len_boxes != len_segments:
            LOGGER.warning(
                f"WARNING ⚠️ Box and segment counts should be equal, but got len(segments) = {len_segments}, "
                f"len(boxes) = {len_boxes}. To resolve this only boxes will be used and all segments will be removed. "
                "To avoid this please supply either a detect or segment dataset, not a detect-segment mixed dataset."
            )
            for lb in labels:
                lb["segments"] = []
        if len_cls == 0:
            LOGGER.warning(f"WARNING ⚠️ No labels found in {cache_path}, training may not work correctly. {HELP_URL}")
        return labels

    def build_transforms(self, hyp=None):
        """Builds and appends transforms to the list."""
        if self.augment:
            hyp.mosaic = hyp.mosaic if self.augment and not self.rect else 0.0
            hyp.mixup = hyp.mixup if self.augment and not self.rect else 0.0
            transforms = v8_transforms(self, self.imgsz, hyp)
        else:
            transforms = Compose([LetterBox(new_shape=(self.imgsz, self.imgsz), scaleup=False)])
        transforms.append(
            Format(
                bbox_format="xywh",
                normalize=True,
                return_mask=self.use_segments,
                return_keypoint=self.use_keypoints,
                return_obb=self.use_obb,
                batch_idx=True,
                mask_ratio=hyp.mask_ratio,
                mask_overlap=hyp.overlap_mask,
                bgr=hyp.bgr if self.augment else 0.0,  # only affect training.
            )
        )
        return transforms

    def close_mosaic(self, hyp):
        """Sets mosaic, copy_paste and mixup options to 0.0 and builds transformations."""
        hyp.mosaic = 0.0  # set mosaic ratio=0.0
        hyp.copy_paste = 0.0  # keep the same behavior as previous v8 close-mosaic
        hyp.mixup = 0.0  # keep the same behavior as previous v8 close-mosaic
        self.transforms = self.build_transforms(hyp)

    def update_labels_info(self, label):
        """
        Custom your label format here.

        Note:
            cls is not with bboxes now, classification and semantic segmentation need an independent cls label
            Can also support classification and semantic segmentation by adding or removing dict keys there.
        """
        bboxes = label.pop("bboxes")
        segments = label.pop("segments", [])
        keypoints = label.pop("keypoints", None)
        bbox_format = label.pop("bbox_format")
        normalized = label.pop("normalized")

        # NOTE: do NOT resample oriented boxes
        segment_resamples = 100 if self.use_obb else 1000
        if len(segments) > 0:
            # list[np.array(1000, 2)] * num_samples
            # (N, 1000, 2)
            segments = np.stack(resample_segments(segments, n=segment_resamples), axis=0)
        else:
            segments = np.zeros((0, segment_resamples, 2), dtype=np.float32)
        label["instances"] = Instances(bboxes, segments, keypoints, bbox_format=bbox_format, normalized=normalized)
        return label

    @staticmethod
    def collate_fn(batch):
        """Collates data samples into batches."""
        new_batch = {}
        keys = batch[0].keys()
        values = list(zip(*[list(b.values()) for b in batch]))
        for i, k in enumerate(keys):
            value = values[i]
            if k == "img":
                value = torch.stack(value, 0)
            if k in {"masks", "keypoints", "bboxes", "cls", "segments", "obb"}:
                value = torch.cat(value, 0)
            new_batch[k] = value
        new_batch["batch_idx"] = list(new_batch["batch_idx"])
        for i in range(len(new_batch["batch_idx"])):
            new_batch["batch_idx"][i] += i  # add target image index for build_targets()
        new_batch["batch_idx"] = torch.cat(new_batch["batch_idx"], 0)
        return new_batch


class YOLOMultiModalDataset(YOLODataset):
    """
    Dataset class for loading object detection and/or segmentation labels in YOLO format.

    Args:
        data (dict, optional): A dataset YAML dictionary. Defaults to None.
        task (str): An explicit arg to point current task, Defaults to 'detect'.

    Returns:
        (torch.utils.data.Dataset): A PyTorch dataset object that can be used for training an object detection model.
    """

    def __init__(self, *args, data=None, task="detect", **kwargs):
        """Initializes a dataset object for object detection tasks with optional specifications."""
        super().__init__(*args, data=data, task=task, **kwargs)

    def update_labels_info(self, label):
        """Add texts information for multi-modal model training."""
        labels = super().update_labels_info(label)
        # NOTE: some categories are concatenated with its synonyms by `/`.
        labels["texts"] = [v.split("/") for _, v in self.data["names"].items()]
        return labels

    def build_transforms(self, hyp=None):
        """Enhances data transformations with optional text augmentation for multi-modal training."""
        transforms = super().build_transforms(hyp)
        if self.augment:
            # NOTE: hard-coded the args for now.
            transforms.insert(-1, RandomLoadText(max_samples=min(self.data["nc"], 80), padding=True))
        return transforms


class GroundingDataset(YOLODataset):
    def __init__(self, *args, task="detect", json_file, **kwargs):
        """Initializes a GroundingDataset for object detection, loading annotations from a specified JSON file."""
        assert task == "detect", "`GroundingDataset` only support `detect` task for now!"
        self.json_file = json_file
        super().__init__(*args, task=task, data={}, **kwargs)

    def get_img_files(self, img_path):
        """The image files would be read in `get_labels` function, return empty list here."""
        return []

    def get_labels(self):
        """Loads annotations from a JSON file, filters, and normalizes bounding boxes for each image."""
        labels = []
        LOGGER.info("Loading annotation file...")
        with open(self.json_file, "r") as f:
            annotations = json.load(f)
        images = {f'{x["id"]:d}': x for x in annotations["images"]}
        img_to_anns = defaultdict(list)
        for ann in annotations["annotations"]:
            img_to_anns[ann["image_id"]].append(ann)
        for img_id, anns in TQDM(img_to_anns.items(), desc=f"Reading annotations {self.json_file}"):
            img = images[f"{img_id:d}"]
            h, w, f = img["height"], img["width"], img["file_name"]
            im_file = Path(self.img_path) / f
            if not im_file.exists():
                continue
            self.im_files.append(str(im_file))
            bboxes = []
            cat2id = {}
            texts = []
            for ann in anns:
                if ann["iscrowd"]:
                    continue
                box = np.array(ann["bbox"], dtype=np.float32)
                box[:2] += box[2:] / 2
                box[[0, 2]] /= float(w)
                box[[1, 3]] /= float(h)
                if box[2] <= 0 or box[3] <= 0:
                    continue

                cat_name = " ".join([img["caption"][t[0] : t[1]] for t in ann["tokens_positive"]])
                if cat_name not in cat2id:
                    cat2id[cat_name] = len(cat2id)
                    texts.append([cat_name])
                cls = cat2id[cat_name]  # class
                box = [cls] + box.tolist()
                if box not in bboxes:
                    bboxes.append(box)
            lb = np.array(bboxes, dtype=np.float32) if len(bboxes) else np.zeros((0, 5), dtype=np.float32)
            labels.append(
                {
                    "im_file": im_file,
                    "shape": (h, w),
                    "cls": lb[:, 0:1],  # n, 1
                    "bboxes": lb[:, 1:],  # n, 4
                    "normalized": True,
                    "bbox_format": "xywh",
                    "texts": texts,
                }
            )
        return labels

    def build_transforms(self, hyp=None):
        """Configures augmentations for training with optional text loading; `hyp` adjusts augmentation intensity."""
        transforms = super().build_transforms(hyp)
        if self.augment:
            # NOTE: hard-coded the args for now.
            transforms.insert(-1, RandomLoadText(max_samples=80, padding=True))
        return transforms


class YOLOConcatDataset(ConcatDataset):
    """
    Dataset as a concatenation of multiple datasets.

    This class is useful to assemble different existing datasets.
    """

    @staticmethod
    def collate_fn(batch):
        """Collates data samples into batches."""
        return YOLODataset.collate_fn(batch)


# TODO: support semantic segmentation
class SemanticDataset(BaseDataset):
    """
    Semantic Segmentation Dataset.

    This class is responsible for handling datasets used for semantic segmentation tasks. It inherits functionalities
    from the BaseDataset class.

    Note:
        This class is currently a placeholder and needs to be populated with methods and attributes for supporting
        semantic segmentation tasks.
    """

    def __init__(self):
        """Initialize a SemanticDataset object."""
        super().__init__()


class ClassificationDataset:
    """
    Extends torchvision ImageFolder to support YOLO classification tasks, offering functionalities like image
    augmentation, caching, and verification. It's designed to efficiently handle large datasets for training deep
    learning models, with optional image transformations and caching mechanisms to speed up training.

    This class allows for augmentations using both torchvision and Albumentations libraries, and supports caching images
    in RAM or on disk to reduce IO overhead during training. Additionally, it implements a robust verification process
    to ensure data integrity and consistency.

    Attributes:
        cache_ram (bool): Indicates if caching in RAM is enabled.
        cache_disk (bool): Indicates if caching on disk is enabled.
        samples (list): A list of tuples, each containing the path to an image, its class index, path to its .npy cache
                        file (if caching on disk), and optionally the loaded image array (if caching in RAM).
        torch_transforms (callable): PyTorch transforms to be applied to the images.
    """

    def __init__(self, root, args, augment=False, prefix=""):
        """
        Initialize YOLO object with root, image size, augmentations, and cache settings.

        Args:
            root (str): Path to the dataset directory where images are stored in a class-specific folder structure.
            args (Namespace): Configuration containing dataset-related settings such as image size, augmentation
                parameters, and cache settings. It includes attributes like `imgsz` (image size), `fraction` (fraction
                of data to use), `scale`, `fliplr`, `flipud`, `cache` (disk or RAM caching for faster training),
                `auto_augment`, `hsv_h`, `hsv_s`, `hsv_v`, and `crop_fraction`.
            augment (bool, optional): Whether to apply augmentations to the dataset. Default is False.
            prefix (str, optional): Prefix for logging and cache filenames, aiding in dataset identification and
                debugging. Default is an empty string.
        """
        import torchvision  # scope for faster 'import ultralytics'

        # Base class assigned as attribute rather than used as base class to allow for scoping slow torchvision import
        if TORCHVISION_0_18:  # 'allow_empty' argument first introduced in torchvision 0.18
            self.base = torchvision.datasets.ImageFolder(root=root, allow_empty=True)
        else:
            self.base = torchvision.datasets.ImageFolder(root=root)
        self.samples = self.base.samples
        self.root = self.base.root

        # Initialize attributes
        if augment and args.fraction < 1.0:  # reduce training fraction
            self.samples = self.samples[: round(len(self.samples) * args.fraction)]
        self.prefix = colorstr(f"{prefix}: ") if prefix else ""
        self.cache_ram = args.cache is True or str(args.cache).lower() == "ram"  # cache images into RAM
        self.cache_disk = str(args.cache).lower() == "disk"  # cache images on hard drive as uncompressed *.npy files
        self.samples = self.verify_images()  # filter out bad images
        self.samples = [list(x) + [Path(x[0]).with_suffix(".npy"), None] for x in self.samples]  # file, index, npy, im
        scale = (1.0 - args.scale, 1.0)  # (0.08, 1.0)
        self.torch_transforms = (
            classify_augmentations(
                size=args.imgsz,
                scale=scale,
                hflip=args.fliplr,
                vflip=args.flipud,
                erasing=args.erasing,
                auto_augment=args.auto_augment,
                hsv_h=args.hsv_h,
                hsv_s=args.hsv_s,
                hsv_v=args.hsv_v,
            )
            if augment
            else classify_transforms(size=args.imgsz, crop_fraction=args.crop_fraction)
        )

    def __getitem__(self, i):
        """Returns subset of data and targets corresponding to given indices."""
        f, j, fn, im = self.samples[i]  # filename, index, filename.with_suffix('.npy'), image
        if self.cache_ram:
            if im is None:  # Warning: two separate if statements required here, do not combine this with previous line
                im = self.samples[i][3] = cv2.imread(f)
        elif self.cache_disk:
            if not fn.exists():  # load npy
                np.save(fn.as_posix(), cv2.imread(f), allow_pickle=False)
            im = np.load(fn)
        else:  # read image
            im = cv2.imread(f)  # BGR
        # Convert NumPy array to PIL image
        im = Image.fromarray(cv2.cvtColor(im, cv2.COLOR_BGR2RGB))
        sample = self.torch_transforms(im)
        return {"img": sample, "cls": j}

    def __len__(self) -> int:
        """Return the total number of samples in the dataset."""
        return len(self.samples)

    def verify_images(self):
        """Verify all images in dataset."""
        desc = f"{self.prefix}Scanning {self.root}..."
        path = Path(self.root).with_suffix(".cache")  # *.cache file path

        with contextlib.suppress(FileNotFoundError, AssertionError, AttributeError):
            cache = load_dataset_cache_file(path)  # attempt to load a *.cache file
            assert cache["version"] == DATASET_CACHE_VERSION  # matches current version
            assert cache["hash"] == get_hash([x[0] for x in self.samples])  # identical hash
            nf, nc, n, samples = cache.pop("results")  # found, missing, empty, corrupt, total
            if LOCAL_RANK in {-1, 0}:
                d = f"{desc} {nf} images, {nc} corrupt"
                TQDM(None, desc=d, total=n, initial=n)
                if cache["msgs"]:
                    LOGGER.info("\n".join(cache["msgs"]))  # display warnings
            return samples

        # Run scan if *.cache retrieval failed
        nf, nc, msgs, samples, x = 0, 0, [], [], {}
        with ThreadPool(NUM_THREADS) as pool:
            results = pool.imap(func=verify_image, iterable=zip(self.samples, repeat(self.prefix)))
            pbar = TQDM(results, desc=desc, total=len(self.samples))
            for sample, nf_f, nc_f, msg in pbar:
                if nf_f:
                    samples.append(sample)
                if msg:
                    msgs.append(msg)
                nf += nf_f
                nc += nc_f
                pbar.desc = f"{desc} {nf} images, {nc} corrupt"
            pbar.close()
        if msgs:
            LOGGER.info("\n".join(msgs))
        x["hash"] = get_hash([x[0] for x in self.samples])
        x["results"] = nf, nc, len(samples), samples
        x["msgs"] = msgs  # warnings
        save_dataset_cache_file(self.prefix, path, x, DATASET_CACHE_VERSION)
        return samples
=======
# Ultralytics YOLO 🚀, AGPL-3.0 license

import contextlib
import json
from collections import defaultdict
from itertools import repeat
from multiprocessing.pool import ThreadPool
from pathlib import Path

import cv2
import numpy as np
import torch
from PIL import Image
from torch.utils.data import ConcatDataset

from ultralytics.utils import LOCAL_RANK, NUM_THREADS, TQDM, colorstr
from ultralytics.utils.ops import resample_segments
from ultralytics.utils.torch_utils import TORCHVISION_0_18

from .augment import (
    Compose,
    Format,
    Instances,
    LetterBox,
    RandomLoadText,
    classify_augmentations,
    classify_transforms,
    v8_transforms,
)
from .base import BaseDataset
from .utils import (
    HELP_URL,
    LOGGER,
    get_hash,
    img2label_paths,
    load_dataset_cache_file,
    save_dataset_cache_file,
    verify_image,
    verify_image_label,
)

# Ultralytics dataset *.cache version, >= 1.0.0 for YOLOv8
DATASET_CACHE_VERSION = "1.0.3"


class YOLODataset(BaseDataset):
    """
    Dataset class for loading object detection and/or segmentation labels in YOLO format.

    Args:
        data (dict, optional): A dataset YAML dictionary. Defaults to None.
        task (str): An explicit arg to point current task, Defaults to 'detect'.

    Returns:
        (torch.utils.data.Dataset): A PyTorch dataset object that can be used for training an object detection model.
    """

    def __init__(self, *args, data=None, task="detect", **kwargs):
        """Initializes the YOLODataset with optional configurations for segments and keypoints."""
        self.use_segments = task == "segment"
        self.use_keypoints = task == "pose"
        self.use_obb = task == "obb"
        self.data = data
        assert not (self.use_segments and self.use_keypoints), "Can not use both segments and keypoints."
        super().__init__(*args, **kwargs)

    def cache_labels(self, path=Path("./labels.cache")):
        """
        Cache dataset labels, check images and read shapes.

        Args:
            path (Path): Path where to save the cache file. Default is Path('./labels.cache').

        Returns:
            (dict): labels.
        """
        x = {"labels": []}
        nm, nf, ne, nc, msgs = 0, 0, 0, 0, []  # number missing, found, empty, corrupt, messages
        desc = f"{self.prefix}Scanning {path.parent / path.stem}..."
        total = len(self.im_files)
        nkpt, ndim = self.data.get("kpt_shape", (0, 0))
        if self.use_keypoints and (nkpt <= 0 or ndim not in {2, 3}):
            raise ValueError(
                "'kpt_shape' in data.yaml missing or incorrect. Should be a list with [number of "
                "keypoints, number of dims (2 for x,y or 3 for x,y,visible)], i.e. 'kpt_shape: [17, 3]'"
            )
        with ThreadPool(NUM_THREADS) as pool:
            results = pool.imap(
                func=verify_image_label,
                iterable=zip(
                    self.im_files,
                    self.label_files,
                    repeat(self.prefix),
                    repeat(self.use_keypoints),
                    repeat(len(self.data["names"])),
                    repeat(nkpt),
                    repeat(ndim),
                ),
            )
            pbar = TQDM(results, desc=desc, total=total)
            for im_file, lb, shape, segments, keypoint, nm_f, nf_f, ne_f, nc_f, msg in pbar:
                nm += nm_f
                nf += nf_f
                ne += ne_f
                nc += nc_f
                if im_file:
                    x["labels"].append(
                        {
                            "im_file": im_file,
                            "shape": shape,
                            "cls": lb[:, 0:1],  # n, 1
                            "bboxes": lb[:, 1:],  # n, 4
                            "segments": segments,
                            "keypoints": keypoint,
                            "normalized": True,
                            "bbox_format": "xywh",
                        }
                    )
                if msg:
                    msgs.append(msg)
                pbar.desc = f"{desc} {nf} images, {nm + ne} backgrounds, {nc} corrupt"
            pbar.close()

        if msgs:
            LOGGER.info("\n".join(msgs))
        if nf == 0:
            LOGGER.warning(f"{self.prefix}WARNING ⚠️ No labels found in {path}. {HELP_URL}")
        x["hash"] = get_hash(self.label_files + self.im_files)
        x["results"] = nf, nm, ne, nc, len(self.im_files)
        x["msgs"] = msgs  # warnings
        save_dataset_cache_file(self.prefix, path, x, DATASET_CACHE_VERSION)
        return x

    def get_labels(self):
        """Returns dictionary of labels for YOLO training."""
        self.label_files = img2label_paths(self.im_files)
        cache_path = Path(self.label_files[0]).parent.with_suffix(".cache")
        try:
            cache, exists = load_dataset_cache_file(cache_path), True  # attempt to load a *.cache file
            assert cache["version"] == DATASET_CACHE_VERSION  # matches current version
            assert cache["hash"] == get_hash(self.label_files + self.im_files)  # identical hash
        except (FileNotFoundError, AssertionError, AttributeError):
            cache, exists = self.cache_labels(cache_path), False  # run cache ops

        # Display cache
        nf, nm, ne, nc, n = cache.pop("results")  # found, missing, empty, corrupt, total
        if exists and LOCAL_RANK in {-1, 0}:
            d = f"Scanning {cache_path}... {nf} images, {nm + ne} backgrounds, {nc} corrupt"
            TQDM(None, desc=self.prefix + d, total=n, initial=n)  # display results
            if cache["msgs"]:
                LOGGER.info("\n".join(cache["msgs"]))  # display warnings

        # Read cache
        [cache.pop(k) for k in ("hash", "version", "msgs")]  # remove items
        labels = cache["labels"]
        if not labels:
            LOGGER.warning(f"WARNING ⚠️ No images found in {cache_path}, training may not work correctly. {HELP_URL}")
        self.im_files = [lb["im_file"] for lb in labels]  # update im_files

        # Check if the dataset is all boxes or all segments
        lengths = ((len(lb["cls"]), len(lb["bboxes"]), len(lb["segments"])) for lb in labels)
        len_cls, len_boxes, len_segments = (sum(x) for x in zip(*lengths))
        if len_segments and len_boxes != len_segments:
            LOGGER.warning(
                f"WARNING ⚠️ Box and segment counts should be equal, but got len(segments) = {len_segments}, "
                f"len(boxes) = {len_boxes}. To resolve this only boxes will be used and all segments will be removed. "
                "To avoid this please supply either a detect or segment dataset, not a detect-segment mixed dataset."
            )
            for lb in labels:
                lb["segments"] = []
        if len_cls == 0:
            LOGGER.warning(f"WARNING ⚠️ No labels found in {cache_path}, training may not work correctly. {HELP_URL}")
        return labels

    def build_transforms(self, hyp=None):
        """Builds and appends transforms to the list."""
        if self.augment:
            hyp.mosaic = hyp.mosaic if self.augment and not self.rect else 0.0
            hyp.mixup = hyp.mixup if self.augment and not self.rect else 0.0
            transforms = v8_transforms(self, self.imgsz, hyp)
        else:
            transforms = Compose([LetterBox(new_shape=(self.imgsz, self.imgsz), scaleup=False)])
        transforms.append(
            Format(
                bbox_format="xywh",
                normalize=True,
                return_mask=self.use_segments,
                return_keypoint=self.use_keypoints,
                return_obb=self.use_obb,
                batch_idx=True,
                mask_ratio=hyp.mask_ratio,
                mask_overlap=hyp.overlap_mask,
                bgr=hyp.bgr if self.augment else 0.0,  # only affect training.
            )
        )
        return transforms

    def close_mosaic(self, hyp):
        """Sets mosaic, copy_paste and mixup options to 0.0 and builds transformations."""
        hyp.mosaic = 0.0  # set mosaic ratio=0.0
        hyp.copy_paste = 0.0  # keep the same behavior as previous v8 close-mosaic
        hyp.mixup = 0.0  # keep the same behavior as previous v8 close-mosaic
        self.transforms = self.build_transforms(hyp)

    def update_labels_info(self, label):
        """
        Custom your label format here.

        Note:
            cls is not with bboxes now, classification and semantic segmentation need an independent cls label
            Can also support classification and semantic segmentation by adding or removing dict keys there.
        """
        bboxes = label.pop("bboxes")
        segments = label.pop("segments", [])
        keypoints = label.pop("keypoints", None)
        bbox_format = label.pop("bbox_format")
        normalized = label.pop("normalized")

        # NOTE: do NOT resample oriented boxes
        segment_resamples = 100 if self.use_obb else 1000
        if len(segments) > 0:
            # list[np.array(1000, 2)] * num_samples
            # (N, 1000, 2)
            segments = np.stack(resample_segments(segments, n=segment_resamples), axis=0)
        else:
            segments = np.zeros((0, segment_resamples, 2), dtype=np.float32)
        label["instances"] = Instances(bboxes, segments, keypoints, bbox_format=bbox_format, normalized=normalized)
        return label

    @staticmethod
    def collate_fn(batch):
        """Collates data samples into batches."""
        new_batch = {}
        keys = batch[0].keys()
        values = list(zip(*[list(b.values()) for b in batch]))
        for i, k in enumerate(keys):
            value = values[i]
            if k == "img":
                value = torch.stack(value, 0)
            if k in {"masks", "keypoints", "bboxes", "cls", "segments", "obb"}:
                value = torch.cat(value, 0)
            new_batch[k] = value
        new_batch["batch_idx"] = list(new_batch["batch_idx"])
        for i in range(len(new_batch["batch_idx"])):
            new_batch["batch_idx"][i] += i  # add target image index for build_targets()
        new_batch["batch_idx"] = torch.cat(new_batch["batch_idx"], 0)
        return new_batch


class YOLOMultiModalDataset(YOLODataset):
    """
    Dataset class for loading object detection and/or segmentation labels in YOLO format.

    Args:
        data (dict, optional): A dataset YAML dictionary. Defaults to None.
        task (str): An explicit arg to point current task, Defaults to 'detect'.

    Returns:
        (torch.utils.data.Dataset): A PyTorch dataset object that can be used for training an object detection model.
    """

    def __init__(self, *args, data=None, task="detect", **kwargs):
        """Initializes a dataset object for object detection tasks with optional specifications."""
        super().__init__(*args, data=data, task=task, **kwargs)

    def update_labels_info(self, label):
        """Add texts information for multi-modal model training."""
        labels = super().update_labels_info(label)
        # NOTE: some categories are concatenated with its synonyms by `/`.
        labels["texts"] = [v.split("/") for _, v in self.data["names"].items()]
        return labels

    def build_transforms(self, hyp=None):
        """Enhances data transformations with optional text augmentation for multi-modal training."""
        transforms = super().build_transforms(hyp)
        if self.augment:
            # NOTE: hard-coded the args for now.
            transforms.insert(-1, RandomLoadText(max_samples=min(self.data["nc"], 80), padding=True))
        return transforms


class GroundingDataset(YOLODataset):
    """Handles object detection tasks by loading annotations from a specified JSON file, supporting YOLO format."""

    def __init__(self, *args, task="detect", json_file, **kwargs):
        """Initializes a GroundingDataset for object detection, loading annotations from a specified JSON file."""
        assert task == "detect", "`GroundingDataset` only support `detect` task for now!"
        self.json_file = json_file
        super().__init__(*args, task=task, data={}, **kwargs)

    def get_img_files(self, img_path):
        """The image files would be read in `get_labels` function, return empty list here."""
        return []

    def get_labels(self):
        """Loads annotations from a JSON file, filters, and normalizes bounding boxes for each image."""
        labels = []
        LOGGER.info("Loading annotation file...")
        with open(self.json_file, "r") as f:
            annotations = json.load(f)
        images = {f'{x["id"]:d}': x for x in annotations["images"]}
        img_to_anns = defaultdict(list)
        for ann in annotations["annotations"]:
            img_to_anns[ann["image_id"]].append(ann)
        for img_id, anns in TQDM(img_to_anns.items(), desc=f"Reading annotations {self.json_file}"):
            img = images[f"{img_id:d}"]
            h, w, f = img["height"], img["width"], img["file_name"]
            im_file = Path(self.img_path) / f
            if not im_file.exists():
                continue
            self.im_files.append(str(im_file))
            bboxes = []
            cat2id = {}
            texts = []
            for ann in anns:
                if ann["iscrowd"]:
                    continue
                box = np.array(ann["bbox"], dtype=np.float32)
                box[:2] += box[2:] / 2
                box[[0, 2]] /= float(w)
                box[[1, 3]] /= float(h)
                if box[2] <= 0 or box[3] <= 0:
                    continue

                cat_name = " ".join([img["caption"][t[0] : t[1]] for t in ann["tokens_positive"]])
                if cat_name not in cat2id:
                    cat2id[cat_name] = len(cat2id)
                    texts.append([cat_name])
                cls = cat2id[cat_name]  # class
                box = [cls] + box.tolist()
                if box not in bboxes:
                    bboxes.append(box)
            lb = np.array(bboxes, dtype=np.float32) if len(bboxes) else np.zeros((0, 5), dtype=np.float32)
            labels.append(
                {
                    "im_file": im_file,
                    "shape": (h, w),
                    "cls": lb[:, 0:1],  # n, 1
                    "bboxes": lb[:, 1:],  # n, 4
                    "normalized": True,
                    "bbox_format": "xywh",
                    "texts": texts,
                }
            )
        return labels

    def build_transforms(self, hyp=None):
        """Configures augmentations for training with optional text loading; `hyp` adjusts augmentation intensity."""
        transforms = super().build_transforms(hyp)
        if self.augment:
            # NOTE: hard-coded the args for now.
            transforms.insert(-1, RandomLoadText(max_samples=80, padding=True))
        return transforms


class YOLOConcatDataset(ConcatDataset):
    """
    Dataset as a concatenation of multiple datasets.

    This class is useful to assemble different existing datasets.
    """

    @staticmethod
    def collate_fn(batch):
        """Collates data samples into batches."""
        return YOLODataset.collate_fn(batch)


# TODO: support semantic segmentation
class SemanticDataset(BaseDataset):
    """
    Semantic Segmentation Dataset.

    This class is responsible for handling datasets used for semantic segmentation tasks. It inherits functionalities
    from the BaseDataset class.

    Note:
        This class is currently a placeholder and needs to be populated with methods and attributes for supporting
        semantic segmentation tasks.
    """

    def __init__(self):
        """Initialize a SemanticDataset object."""
        super().__init__()


class ClassificationDataset:
    """
    Extends torchvision ImageFolder to support YOLO classification tasks, offering functionalities like image
    augmentation, caching, and verification. It's designed to efficiently handle large datasets for training deep
    learning models, with optional image transformations and caching mechanisms to speed up training.

    This class allows for augmentations using both torchvision and Albumentations libraries, and supports caching images
    in RAM or on disk to reduce IO overhead during training. Additionally, it implements a robust verification process
    to ensure data integrity and consistency.

    Attributes:
        cache_ram (bool): Indicates if caching in RAM is enabled.
        cache_disk (bool): Indicates if caching on disk is enabled.
        samples (list): A list of tuples, each containing the path to an image, its class index, path to its .npy cache
                        file (if caching on disk), and optionally the loaded image array (if caching in RAM).
        torch_transforms (callable): PyTorch transforms to be applied to the images.
    """

    def __init__(self, root, args, augment=False, prefix=""):
        """
        Initialize YOLO object with root, image size, augmentations, and cache settings.

        Args:
            root (str): Path to the dataset directory where images are stored in a class-specific folder structure.
            args (Namespace): Configuration containing dataset-related settings such as image size, augmentation
                parameters, and cache settings. It includes attributes like `imgsz` (image size), `fraction` (fraction
                of data to use), `scale`, `fliplr`, `flipud`, `cache` (disk or RAM caching for faster training),
                `auto_augment`, `hsv_h`, `hsv_s`, `hsv_v`, and `crop_fraction`.
            augment (bool, optional): Whether to apply augmentations to the dataset. Default is False.
            prefix (str, optional): Prefix for logging and cache filenames, aiding in dataset identification and
                debugging. Default is an empty string.
        """
        import torchvision  # scope for faster 'import ultralytics'

        # Base class assigned as attribute rather than used as base class to allow for scoping slow torchvision import
        if TORCHVISION_0_18:  # 'allow_empty' argument first introduced in torchvision 0.18
            self.base = torchvision.datasets.ImageFolder(root=root, allow_empty=True)
        else:
            self.base = torchvision.datasets.ImageFolder(root=root)
        self.samples = self.base.samples
        self.root = self.base.root

        # Initialize attributes
        if augment and args.fraction < 1.0:  # reduce training fraction
            self.samples = self.samples[: round(len(self.samples) * args.fraction)]
        self.prefix = colorstr(f"{prefix}: ") if prefix else ""
        self.cache_ram = args.cache is True or str(args.cache).lower() == "ram"  # cache images into RAM
        if self.cache_ram:
            LOGGER.warning(
                "WARNING ⚠️ Classification `cache_ram` training has known memory leak in "
                "https://github.com/ultralytics/ultralytics/issues/9824, setting `cache_ram=False`."
            )
            self.cache_ram = False
        self.cache_disk = str(args.cache).lower() == "disk"  # cache images on hard drive as uncompressed *.npy files
        self.samples = self.verify_images()  # filter out bad images
        self.samples = [list(x) + [Path(x[0]).with_suffix(".npy"), None] for x in self.samples]  # file, index, npy, im
        scale = (1.0 - args.scale, 1.0)  # (0.08, 1.0)
        self.torch_transforms = (
            classify_augmentations(
                size=args.imgsz,
                scale=scale,
                hflip=args.fliplr,
                vflip=args.flipud,
                erasing=args.erasing,
                auto_augment=args.auto_augment,
                hsv_h=args.hsv_h,
                hsv_s=args.hsv_s,
                hsv_v=args.hsv_v,
            )
            if augment
            else classify_transforms(size=args.imgsz, crop_fraction=args.crop_fraction)
        )

    def __getitem__(self, i):
        """Returns subset of data and targets corresponding to given indices."""
        f, j, fn, im = self.samples[i]  # filename, index, filename.with_suffix('.npy'), image
        if self.cache_ram:
            if im is None:  # Warning: two separate if statements required here, do not combine this with previous line
                im = self.samples[i][3] = cv2.imread(f)
        elif self.cache_disk:
            if not fn.exists():  # load npy
                np.save(fn.as_posix(), cv2.imread(f), allow_pickle=False)
            im = np.load(fn)
        else:  # read image
            im = cv2.imread(f)  # BGR
        # Convert NumPy array to PIL image
        im = Image.fromarray(cv2.cvtColor(im, cv2.COLOR_BGR2RGB))
        sample = self.torch_transforms(im)
        return {"img": sample, "cls": j}

    def __len__(self) -> int:
        """Return the total number of samples in the dataset."""
        return len(self.samples)

    def verify_images(self):
        """Verify all images in dataset."""
        desc = f"{self.prefix}Scanning {self.root}..."
        path = Path(self.root).with_suffix(".cache")  # *.cache file path

        with contextlib.suppress(FileNotFoundError, AssertionError, AttributeError):
            cache = load_dataset_cache_file(path)  # attempt to load a *.cache file
            assert cache["version"] == DATASET_CACHE_VERSION  # matches current version
            assert cache["hash"] == get_hash([x[0] for x in self.samples])  # identical hash
            nf, nc, n, samples = cache.pop("results")  # found, missing, empty, corrupt, total
            if LOCAL_RANK in {-1, 0}:
                d = f"{desc} {nf} images, {nc} corrupt"
                TQDM(None, desc=d, total=n, initial=n)
                if cache["msgs"]:
                    LOGGER.info("\n".join(cache["msgs"]))  # display warnings
            return samples

        # Run scan if *.cache retrieval failed
        nf, nc, msgs, samples, x = 0, 0, [], [], {}
        with ThreadPool(NUM_THREADS) as pool:
            results = pool.imap(func=verify_image, iterable=zip(self.samples, repeat(self.prefix)))
            pbar = TQDM(results, desc=desc, total=len(self.samples))
            for sample, nf_f, nc_f, msg in pbar:
                if nf_f:
                    samples.append(sample)
                if msg:
                    msgs.append(msg)
                nf += nf_f
                nc += nc_f
                pbar.desc = f"{desc} {nf} images, {nc} corrupt"
            pbar.close()
        if msgs:
            LOGGER.info("\n".join(msgs))
        x["hash"] = get_hash([x[0] for x in self.samples])
        x["results"] = nf, nc, len(samples), samples
        x["msgs"] = msgs  # warnings
        save_dataset_cache_file(self.prefix, path, x, DATASET_CACHE_VERSION)
        return samples
>>>>>>> 9f22f451
<|MERGE_RESOLUTION|>--- conflicted
+++ resolved
@@ -1,4 +1,3 @@
-<<<<<<< HEAD
 # Ultralytics YOLO 🚀, AGPL-3.0 license
 
 import contextlib
@@ -281,6 +280,8 @@
 
 
 class GroundingDataset(YOLODataset):
+    """Handles object detection tasks by loading annotations from a specified JSON file, supporting YOLO format."""
+
     def __init__(self, *args, task="detect", json_file, **kwargs):
         """Initializes a GroundingDataset for object detection, loading annotations from a specified JSON file."""
         assert task == "detect", "`GroundingDataset` only support `detect` task for now!"
@@ -430,6 +431,12 @@
             self.samples = self.samples[: round(len(self.samples) * args.fraction)]
         self.prefix = colorstr(f"{prefix}: ") if prefix else ""
         self.cache_ram = args.cache is True or str(args.cache).lower() == "ram"  # cache images into RAM
+        if self.cache_ram:
+            LOGGER.warning(
+                "WARNING ⚠️ Classification `cache_ram` training has known memory leak in "
+                "https://github.com/ultralytics/ultralytics/issues/9824, setting `cache_ram=False`."
+            )
+            self.cache_ram = False
         self.cache_disk = str(args.cache).lower() == "disk"  # cache images on hard drive as uncompressed *.npy files
         self.samples = self.verify_images()  # filter out bad images
         self.samples = [list(x) + [Path(x[0]).with_suffix(".npy"), None] for x in self.samples]  # file, index, npy, im
@@ -508,524 +515,4 @@
         x["results"] = nf, nc, len(samples), samples
         x["msgs"] = msgs  # warnings
         save_dataset_cache_file(self.prefix, path, x, DATASET_CACHE_VERSION)
-        return samples
-=======
-# Ultralytics YOLO 🚀, AGPL-3.0 license
-
-import contextlib
-import json
-from collections import defaultdict
-from itertools import repeat
-from multiprocessing.pool import ThreadPool
-from pathlib import Path
-
-import cv2
-import numpy as np
-import torch
-from PIL import Image
-from torch.utils.data import ConcatDataset
-
-from ultralytics.utils import LOCAL_RANK, NUM_THREADS, TQDM, colorstr
-from ultralytics.utils.ops import resample_segments
-from ultralytics.utils.torch_utils import TORCHVISION_0_18
-
-from .augment import (
-    Compose,
-    Format,
-    Instances,
-    LetterBox,
-    RandomLoadText,
-    classify_augmentations,
-    classify_transforms,
-    v8_transforms,
-)
-from .base import BaseDataset
-from .utils import (
-    HELP_URL,
-    LOGGER,
-    get_hash,
-    img2label_paths,
-    load_dataset_cache_file,
-    save_dataset_cache_file,
-    verify_image,
-    verify_image_label,
-)
-
-# Ultralytics dataset *.cache version, >= 1.0.0 for YOLOv8
-DATASET_CACHE_VERSION = "1.0.3"
-
-
-class YOLODataset(BaseDataset):
-    """
-    Dataset class for loading object detection and/or segmentation labels in YOLO format.
-
-    Args:
-        data (dict, optional): A dataset YAML dictionary. Defaults to None.
-        task (str): An explicit arg to point current task, Defaults to 'detect'.
-
-    Returns:
-        (torch.utils.data.Dataset): A PyTorch dataset object that can be used for training an object detection model.
-    """
-
-    def __init__(self, *args, data=None, task="detect", **kwargs):
-        """Initializes the YOLODataset with optional configurations for segments and keypoints."""
-        self.use_segments = task == "segment"
-        self.use_keypoints = task == "pose"
-        self.use_obb = task == "obb"
-        self.data = data
-        assert not (self.use_segments and self.use_keypoints), "Can not use both segments and keypoints."
-        super().__init__(*args, **kwargs)
-
-    def cache_labels(self, path=Path("./labels.cache")):
-        """
-        Cache dataset labels, check images and read shapes.
-
-        Args:
-            path (Path): Path where to save the cache file. Default is Path('./labels.cache').
-
-        Returns:
-            (dict): labels.
-        """
-        x = {"labels": []}
-        nm, nf, ne, nc, msgs = 0, 0, 0, 0, []  # number missing, found, empty, corrupt, messages
-        desc = f"{self.prefix}Scanning {path.parent / path.stem}..."
-        total = len(self.im_files)
-        nkpt, ndim = self.data.get("kpt_shape", (0, 0))
-        if self.use_keypoints and (nkpt <= 0 or ndim not in {2, 3}):
-            raise ValueError(
-                "'kpt_shape' in data.yaml missing or incorrect. Should be a list with [number of "
-                "keypoints, number of dims (2 for x,y or 3 for x,y,visible)], i.e. 'kpt_shape: [17, 3]'"
-            )
-        with ThreadPool(NUM_THREADS) as pool:
-            results = pool.imap(
-                func=verify_image_label,
-                iterable=zip(
-                    self.im_files,
-                    self.label_files,
-                    repeat(self.prefix),
-                    repeat(self.use_keypoints),
-                    repeat(len(self.data["names"])),
-                    repeat(nkpt),
-                    repeat(ndim),
-                ),
-            )
-            pbar = TQDM(results, desc=desc, total=total)
-            for im_file, lb, shape, segments, keypoint, nm_f, nf_f, ne_f, nc_f, msg in pbar:
-                nm += nm_f
-                nf += nf_f
-                ne += ne_f
-                nc += nc_f
-                if im_file:
-                    x["labels"].append(
-                        {
-                            "im_file": im_file,
-                            "shape": shape,
-                            "cls": lb[:, 0:1],  # n, 1
-                            "bboxes": lb[:, 1:],  # n, 4
-                            "segments": segments,
-                            "keypoints": keypoint,
-                            "normalized": True,
-                            "bbox_format": "xywh",
-                        }
-                    )
-                if msg:
-                    msgs.append(msg)
-                pbar.desc = f"{desc} {nf} images, {nm + ne} backgrounds, {nc} corrupt"
-            pbar.close()
-
-        if msgs:
-            LOGGER.info("\n".join(msgs))
-        if nf == 0:
-            LOGGER.warning(f"{self.prefix}WARNING ⚠️ No labels found in {path}. {HELP_URL}")
-        x["hash"] = get_hash(self.label_files + self.im_files)
-        x["results"] = nf, nm, ne, nc, len(self.im_files)
-        x["msgs"] = msgs  # warnings
-        save_dataset_cache_file(self.prefix, path, x, DATASET_CACHE_VERSION)
-        return x
-
-    def get_labels(self):
-        """Returns dictionary of labels for YOLO training."""
-        self.label_files = img2label_paths(self.im_files)
-        cache_path = Path(self.label_files[0]).parent.with_suffix(".cache")
-        try:
-            cache, exists = load_dataset_cache_file(cache_path), True  # attempt to load a *.cache file
-            assert cache["version"] == DATASET_CACHE_VERSION  # matches current version
-            assert cache["hash"] == get_hash(self.label_files + self.im_files)  # identical hash
-        except (FileNotFoundError, AssertionError, AttributeError):
-            cache, exists = self.cache_labels(cache_path), False  # run cache ops
-
-        # Display cache
-        nf, nm, ne, nc, n = cache.pop("results")  # found, missing, empty, corrupt, total
-        if exists and LOCAL_RANK in {-1, 0}:
-            d = f"Scanning {cache_path}... {nf} images, {nm + ne} backgrounds, {nc} corrupt"
-            TQDM(None, desc=self.prefix + d, total=n, initial=n)  # display results
-            if cache["msgs"]:
-                LOGGER.info("\n".join(cache["msgs"]))  # display warnings
-
-        # Read cache
-        [cache.pop(k) for k in ("hash", "version", "msgs")]  # remove items
-        labels = cache["labels"]
-        if not labels:
-            LOGGER.warning(f"WARNING ⚠️ No images found in {cache_path}, training may not work correctly. {HELP_URL}")
-        self.im_files = [lb["im_file"] for lb in labels]  # update im_files
-
-        # Check if the dataset is all boxes or all segments
-        lengths = ((len(lb["cls"]), len(lb["bboxes"]), len(lb["segments"])) for lb in labels)
-        len_cls, len_boxes, len_segments = (sum(x) for x in zip(*lengths))
-        if len_segments and len_boxes != len_segments:
-            LOGGER.warning(
-                f"WARNING ⚠️ Box and segment counts should be equal, but got len(segments) = {len_segments}, "
-                f"len(boxes) = {len_boxes}. To resolve this only boxes will be used and all segments will be removed. "
-                "To avoid this please supply either a detect or segment dataset, not a detect-segment mixed dataset."
-            )
-            for lb in labels:
-                lb["segments"] = []
-        if len_cls == 0:
-            LOGGER.warning(f"WARNING ⚠️ No labels found in {cache_path}, training may not work correctly. {HELP_URL}")
-        return labels
-
-    def build_transforms(self, hyp=None):
-        """Builds and appends transforms to the list."""
-        if self.augment:
-            hyp.mosaic = hyp.mosaic if self.augment and not self.rect else 0.0
-            hyp.mixup = hyp.mixup if self.augment and not self.rect else 0.0
-            transforms = v8_transforms(self, self.imgsz, hyp)
-        else:
-            transforms = Compose([LetterBox(new_shape=(self.imgsz, self.imgsz), scaleup=False)])
-        transforms.append(
-            Format(
-                bbox_format="xywh",
-                normalize=True,
-                return_mask=self.use_segments,
-                return_keypoint=self.use_keypoints,
-                return_obb=self.use_obb,
-                batch_idx=True,
-                mask_ratio=hyp.mask_ratio,
-                mask_overlap=hyp.overlap_mask,
-                bgr=hyp.bgr if self.augment else 0.0,  # only affect training.
-            )
-        )
-        return transforms
-
-    def close_mosaic(self, hyp):
-        """Sets mosaic, copy_paste and mixup options to 0.0 and builds transformations."""
-        hyp.mosaic = 0.0  # set mosaic ratio=0.0
-        hyp.copy_paste = 0.0  # keep the same behavior as previous v8 close-mosaic
-        hyp.mixup = 0.0  # keep the same behavior as previous v8 close-mosaic
-        self.transforms = self.build_transforms(hyp)
-
-    def update_labels_info(self, label):
-        """
-        Custom your label format here.
-
-        Note:
-            cls is not with bboxes now, classification and semantic segmentation need an independent cls label
-            Can also support classification and semantic segmentation by adding or removing dict keys there.
-        """
-        bboxes = label.pop("bboxes")
-        segments = label.pop("segments", [])
-        keypoints = label.pop("keypoints", None)
-        bbox_format = label.pop("bbox_format")
-        normalized = label.pop("normalized")
-
-        # NOTE: do NOT resample oriented boxes
-        segment_resamples = 100 if self.use_obb else 1000
-        if len(segments) > 0:
-            # list[np.array(1000, 2)] * num_samples
-            # (N, 1000, 2)
-            segments = np.stack(resample_segments(segments, n=segment_resamples), axis=0)
-        else:
-            segments = np.zeros((0, segment_resamples, 2), dtype=np.float32)
-        label["instances"] = Instances(bboxes, segments, keypoints, bbox_format=bbox_format, normalized=normalized)
-        return label
-
-    @staticmethod
-    def collate_fn(batch):
-        """Collates data samples into batches."""
-        new_batch = {}
-        keys = batch[0].keys()
-        values = list(zip(*[list(b.values()) for b in batch]))
-        for i, k in enumerate(keys):
-            value = values[i]
-            if k == "img":
-                value = torch.stack(value, 0)
-            if k in {"masks", "keypoints", "bboxes", "cls", "segments", "obb"}:
-                value = torch.cat(value, 0)
-            new_batch[k] = value
-        new_batch["batch_idx"] = list(new_batch["batch_idx"])
-        for i in range(len(new_batch["batch_idx"])):
-            new_batch["batch_idx"][i] += i  # add target image index for build_targets()
-        new_batch["batch_idx"] = torch.cat(new_batch["batch_idx"], 0)
-        return new_batch
-
-
-class YOLOMultiModalDataset(YOLODataset):
-    """
-    Dataset class for loading object detection and/or segmentation labels in YOLO format.
-
-    Args:
-        data (dict, optional): A dataset YAML dictionary. Defaults to None.
-        task (str): An explicit arg to point current task, Defaults to 'detect'.
-
-    Returns:
-        (torch.utils.data.Dataset): A PyTorch dataset object that can be used for training an object detection model.
-    """
-
-    def __init__(self, *args, data=None, task="detect", **kwargs):
-        """Initializes a dataset object for object detection tasks with optional specifications."""
-        super().__init__(*args, data=data, task=task, **kwargs)
-
-    def update_labels_info(self, label):
-        """Add texts information for multi-modal model training."""
-        labels = super().update_labels_info(label)
-        # NOTE: some categories are concatenated with its synonyms by `/`.
-        labels["texts"] = [v.split("/") for _, v in self.data["names"].items()]
-        return labels
-
-    def build_transforms(self, hyp=None):
-        """Enhances data transformations with optional text augmentation for multi-modal training."""
-        transforms = super().build_transforms(hyp)
-        if self.augment:
-            # NOTE: hard-coded the args for now.
-            transforms.insert(-1, RandomLoadText(max_samples=min(self.data["nc"], 80), padding=True))
-        return transforms
-
-
-class GroundingDataset(YOLODataset):
-    """Handles object detection tasks by loading annotations from a specified JSON file, supporting YOLO format."""
-
-    def __init__(self, *args, task="detect", json_file, **kwargs):
-        """Initializes a GroundingDataset for object detection, loading annotations from a specified JSON file."""
-        assert task == "detect", "`GroundingDataset` only support `detect` task for now!"
-        self.json_file = json_file
-        super().__init__(*args, task=task, data={}, **kwargs)
-
-    def get_img_files(self, img_path):
-        """The image files would be read in `get_labels` function, return empty list here."""
-        return []
-
-    def get_labels(self):
-        """Loads annotations from a JSON file, filters, and normalizes bounding boxes for each image."""
-        labels = []
-        LOGGER.info("Loading annotation file...")
-        with open(self.json_file, "r") as f:
-            annotations = json.load(f)
-        images = {f'{x["id"]:d}': x for x in annotations["images"]}
-        img_to_anns = defaultdict(list)
-        for ann in annotations["annotations"]:
-            img_to_anns[ann["image_id"]].append(ann)
-        for img_id, anns in TQDM(img_to_anns.items(), desc=f"Reading annotations {self.json_file}"):
-            img = images[f"{img_id:d}"]
-            h, w, f = img["height"], img["width"], img["file_name"]
-            im_file = Path(self.img_path) / f
-            if not im_file.exists():
-                continue
-            self.im_files.append(str(im_file))
-            bboxes = []
-            cat2id = {}
-            texts = []
-            for ann in anns:
-                if ann["iscrowd"]:
-                    continue
-                box = np.array(ann["bbox"], dtype=np.float32)
-                box[:2] += box[2:] / 2
-                box[[0, 2]] /= float(w)
-                box[[1, 3]] /= float(h)
-                if box[2] <= 0 or box[3] <= 0:
-                    continue
-
-                cat_name = " ".join([img["caption"][t[0] : t[1]] for t in ann["tokens_positive"]])
-                if cat_name not in cat2id:
-                    cat2id[cat_name] = len(cat2id)
-                    texts.append([cat_name])
-                cls = cat2id[cat_name]  # class
-                box = [cls] + box.tolist()
-                if box not in bboxes:
-                    bboxes.append(box)
-            lb = np.array(bboxes, dtype=np.float32) if len(bboxes) else np.zeros((0, 5), dtype=np.float32)
-            labels.append(
-                {
-                    "im_file": im_file,
-                    "shape": (h, w),
-                    "cls": lb[:, 0:1],  # n, 1
-                    "bboxes": lb[:, 1:],  # n, 4
-                    "normalized": True,
-                    "bbox_format": "xywh",
-                    "texts": texts,
-                }
-            )
-        return labels
-
-    def build_transforms(self, hyp=None):
-        """Configures augmentations for training with optional text loading; `hyp` adjusts augmentation intensity."""
-        transforms = super().build_transforms(hyp)
-        if self.augment:
-            # NOTE: hard-coded the args for now.
-            transforms.insert(-1, RandomLoadText(max_samples=80, padding=True))
-        return transforms
-
-
-class YOLOConcatDataset(ConcatDataset):
-    """
-    Dataset as a concatenation of multiple datasets.
-
-    This class is useful to assemble different existing datasets.
-    """
-
-    @staticmethod
-    def collate_fn(batch):
-        """Collates data samples into batches."""
-        return YOLODataset.collate_fn(batch)
-
-
-# TODO: support semantic segmentation
-class SemanticDataset(BaseDataset):
-    """
-    Semantic Segmentation Dataset.
-
-    This class is responsible for handling datasets used for semantic segmentation tasks. It inherits functionalities
-    from the BaseDataset class.
-
-    Note:
-        This class is currently a placeholder and needs to be populated with methods and attributes for supporting
-        semantic segmentation tasks.
-    """
-
-    def __init__(self):
-        """Initialize a SemanticDataset object."""
-        super().__init__()
-
-
-class ClassificationDataset:
-    """
-    Extends torchvision ImageFolder to support YOLO classification tasks, offering functionalities like image
-    augmentation, caching, and verification. It's designed to efficiently handle large datasets for training deep
-    learning models, with optional image transformations and caching mechanisms to speed up training.
-
-    This class allows for augmentations using both torchvision and Albumentations libraries, and supports caching images
-    in RAM or on disk to reduce IO overhead during training. Additionally, it implements a robust verification process
-    to ensure data integrity and consistency.
-
-    Attributes:
-        cache_ram (bool): Indicates if caching in RAM is enabled.
-        cache_disk (bool): Indicates if caching on disk is enabled.
-        samples (list): A list of tuples, each containing the path to an image, its class index, path to its .npy cache
-                        file (if caching on disk), and optionally the loaded image array (if caching in RAM).
-        torch_transforms (callable): PyTorch transforms to be applied to the images.
-    """
-
-    def __init__(self, root, args, augment=False, prefix=""):
-        """
-        Initialize YOLO object with root, image size, augmentations, and cache settings.
-
-        Args:
-            root (str): Path to the dataset directory where images are stored in a class-specific folder structure.
-            args (Namespace): Configuration containing dataset-related settings such as image size, augmentation
-                parameters, and cache settings. It includes attributes like `imgsz` (image size), `fraction` (fraction
-                of data to use), `scale`, `fliplr`, `flipud`, `cache` (disk or RAM caching for faster training),
-                `auto_augment`, `hsv_h`, `hsv_s`, `hsv_v`, and `crop_fraction`.
-            augment (bool, optional): Whether to apply augmentations to the dataset. Default is False.
-            prefix (str, optional): Prefix for logging and cache filenames, aiding in dataset identification and
-                debugging. Default is an empty string.
-        """
-        import torchvision  # scope for faster 'import ultralytics'
-
-        # Base class assigned as attribute rather than used as base class to allow for scoping slow torchvision import
-        if TORCHVISION_0_18:  # 'allow_empty' argument first introduced in torchvision 0.18
-            self.base = torchvision.datasets.ImageFolder(root=root, allow_empty=True)
-        else:
-            self.base = torchvision.datasets.ImageFolder(root=root)
-        self.samples = self.base.samples
-        self.root = self.base.root
-
-        # Initialize attributes
-        if augment and args.fraction < 1.0:  # reduce training fraction
-            self.samples = self.samples[: round(len(self.samples) * args.fraction)]
-        self.prefix = colorstr(f"{prefix}: ") if prefix else ""
-        self.cache_ram = args.cache is True or str(args.cache).lower() == "ram"  # cache images into RAM
-        if self.cache_ram:
-            LOGGER.warning(
-                "WARNING ⚠️ Classification `cache_ram` training has known memory leak in "
-                "https://github.com/ultralytics/ultralytics/issues/9824, setting `cache_ram=False`."
-            )
-            self.cache_ram = False
-        self.cache_disk = str(args.cache).lower() == "disk"  # cache images on hard drive as uncompressed *.npy files
-        self.samples = self.verify_images()  # filter out bad images
-        self.samples = [list(x) + [Path(x[0]).with_suffix(".npy"), None] for x in self.samples]  # file, index, npy, im
-        scale = (1.0 - args.scale, 1.0)  # (0.08, 1.0)
-        self.torch_transforms = (
-            classify_augmentations(
-                size=args.imgsz,
-                scale=scale,
-                hflip=args.fliplr,
-                vflip=args.flipud,
-                erasing=args.erasing,
-                auto_augment=args.auto_augment,
-                hsv_h=args.hsv_h,
-                hsv_s=args.hsv_s,
-                hsv_v=args.hsv_v,
-            )
-            if augment
-            else classify_transforms(size=args.imgsz, crop_fraction=args.crop_fraction)
-        )
-
-    def __getitem__(self, i):
-        """Returns subset of data and targets corresponding to given indices."""
-        f, j, fn, im = self.samples[i]  # filename, index, filename.with_suffix('.npy'), image
-        if self.cache_ram:
-            if im is None:  # Warning: two separate if statements required here, do not combine this with previous line
-                im = self.samples[i][3] = cv2.imread(f)
-        elif self.cache_disk:
-            if not fn.exists():  # load npy
-                np.save(fn.as_posix(), cv2.imread(f), allow_pickle=False)
-            im = np.load(fn)
-        else:  # read image
-            im = cv2.imread(f)  # BGR
-        # Convert NumPy array to PIL image
-        im = Image.fromarray(cv2.cvtColor(im, cv2.COLOR_BGR2RGB))
-        sample = self.torch_transforms(im)
-        return {"img": sample, "cls": j}
-
-    def __len__(self) -> int:
-        """Return the total number of samples in the dataset."""
-        return len(self.samples)
-
-    def verify_images(self):
-        """Verify all images in dataset."""
-        desc = f"{self.prefix}Scanning {self.root}..."
-        path = Path(self.root).with_suffix(".cache")  # *.cache file path
-
-        with contextlib.suppress(FileNotFoundError, AssertionError, AttributeError):
-            cache = load_dataset_cache_file(path)  # attempt to load a *.cache file
-            assert cache["version"] == DATASET_CACHE_VERSION  # matches current version
-            assert cache["hash"] == get_hash([x[0] for x in self.samples])  # identical hash
-            nf, nc, n, samples = cache.pop("results")  # found, missing, empty, corrupt, total
-            if LOCAL_RANK in {-1, 0}:
-                d = f"{desc} {nf} images, {nc} corrupt"
-                TQDM(None, desc=d, total=n, initial=n)
-                if cache["msgs"]:
-                    LOGGER.info("\n".join(cache["msgs"]))  # display warnings
-            return samples
-
-        # Run scan if *.cache retrieval failed
-        nf, nc, msgs, samples, x = 0, 0, [], [], {}
-        with ThreadPool(NUM_THREADS) as pool:
-            results = pool.imap(func=verify_image, iterable=zip(self.samples, repeat(self.prefix)))
-            pbar = TQDM(results, desc=desc, total=len(self.samples))
-            for sample, nf_f, nc_f, msg in pbar:
-                if nf_f:
-                    samples.append(sample)
-                if msg:
-                    msgs.append(msg)
-                nf += nf_f
-                nc += nc_f
-                pbar.desc = f"{desc} {nf} images, {nc} corrupt"
-            pbar.close()
-        if msgs:
-            LOGGER.info("\n".join(msgs))
-        x["hash"] = get_hash([x[0] for x in self.samples])
-        x["results"] = nf, nc, len(samples), samples
-        x["msgs"] = msgs  # warnings
-        save_dataset_cache_file(self.prefix, path, x, DATASET_CACHE_VERSION)
-        return samples
->>>>>>> 9f22f451
+        return samples