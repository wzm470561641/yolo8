from copy import copy

import torch

<<<<<<< HEAD
from ultralytics.nn.tasks import RTDETRDetectionModel
=======
from ultralytics.register import REGISTER
>>>>>>> 05ff6ddb
from ultralytics.yolo.utils import DEFAULT_CFG, RANK, colorstr
from ultralytics.yolo.v8.detect import DetectionTrainer
from ultralytics.nn.tasks import RTDETRModel

from .val import RTDETRDataset, RTDETRValidator


class RTDETRTrainer(DetectionTrainer):

    def get_model(self, cfg=None, weights=None, verbose=True):
        """Return a YOLO detection model."""
        model = RTDETRModel(cfg, nc=self.data['nc'], verbose=verbose and RANK == -1)
        if weights:
            model.load(weights)
        return model

    def build_dataset(self, img_path, mode='val', batch=None):
        """Build RTDETR Dataset

        Args:
            img_path (str): Path to the folder containing images.
            mode (str): `train` mode or `val` mode, users are able to customize different augmentations for each mode.
            batch (int, optional): Size of batches, this is for `rect`. Defaults to None.
        """
        return RTDETRDataset(
            img_path=img_path,
            imgsz=self.args.imgsz,
            batch_size=batch,
            augment=False,  # no augmentation
            hyp=self.args,
            rect=False,  # no rect
            cache=self.args.cache or None,
            prefix=colorstr(f'{mode}: '),
            data=self.data)

    def get_model(self, cfg=None, weights=None, verbose=True):
        """Return a YOLO detection model."""
        model = RTDETRDetectionModel(cfg, nc=self.data['nc'], verbose=verbose and RANK == -1)
        if weights:
            model.load(weights)
        return model

    def get_validator(self):
        """Returns a DetectionValidator for RTDETR model validation."""
        self.loss_names = 'giou_loss', 'cls_loss', 'l1_loss'
        return RTDETRValidator(self.test_loader, save_dir=self.save_dir, args=copy(self.args))

    def preprocess_batch(self, batch):
        """Preprocesses a batch of images by scaling and converting to float."""
        batch = super().preprocess_batch(batch)
        bs = len(batch['img'])
        batch_idx = batch['batch_idx']
        gt_bbox, gt_class = [], []
        for i in range(bs):
            gt_bbox.append(batch['bboxes'][batch_idx == i].to(batch_idx.device))
            gt_class.append(batch['cls'][batch_idx == i].to(device=batch_idx.device, dtype=torch.long))
        return batch

<<<<<<< HEAD
=======
    # def criterion(self, preds, batch):
    #     """Compute loss for RTDETR prediction and ground-truth."""
    #     if not hasattr(self, 'compute_loss'):
    #         self.compute_loss = RTDETRLoss(use_vfl=True)
    #
    #     dec_out_bboxes, dec_out_logits, enc_topk_bboxes, enc_topk_logits, dn_meta = preds
    #     # NOTE: `dn_meta` means it's eval mode, loss calculation for eval mode is not supported.
    #     if dn_meta is None:
    #         return 0, torch.zeros(3, device=dec_out_bboxes.device)
    #     dn_out_bboxes, dec_out_bboxes = torch.split(dec_out_bboxes, dn_meta['dn_num_split'], dim=2)
    #     dn_out_logits, dec_out_logits = torch.split(dec_out_logits, dn_meta['dn_num_split'], dim=2)
    #
    #     out_bboxes = torch.cat([enc_topk_bboxes.unsqueeze(0), dec_out_bboxes])
    #     out_logits = torch.cat([enc_topk_logits.unsqueeze(0), dec_out_logits])
    #
    #     loss = self.compute_loss((out_bboxes, out_logits),
    #                              batch,
    #                              dn_out_bboxes=dn_out_bboxes,
    #                              dn_out_logits=dn_out_logits,
    #                              dn_meta=dn_meta)
    #     return sum(loss.values()), torch.as_tensor([loss[k].detach() for k in ['loss_giou', 'loss_class', 'loss_bbox']])

>>>>>>> 05ff6ddb

def train(cfg=DEFAULT_CFG, use_python=False):
    """Train and optimize RTDETR model given training data and device."""
    model = 'rtdetr-l.yaml'
    data = cfg.data or 'coco128.yaml'  # or yolo.ClassificationDataset("mnist")
    device = cfg.device if cfg.device is not None else ''

    # NOTE: F.grid_sample which is in rt-detr does not support deterministic=True
    # NOTE: amp training causes nan outputs and end with error while doing bipartite graph matching
    args = dict(model=model,
                data=data,
                device=device,
                imgsz=640,
                exist_ok=True,
                batch=4,
                deterministic=False,
                amp=False)
    trainer = RTDETRTrainer(overrides=args)
    trainer.train()


if __name__ == '__main__':
    train()<|MERGE_RESOLUTION|>--- conflicted
+++ resolved
@@ -2,11 +2,7 @@
 
 import torch
 
-<<<<<<< HEAD
 from ultralytics.nn.tasks import RTDETRDetectionModel
-=======
-from ultralytics.register import REGISTER
->>>>>>> 05ff6ddb
 from ultralytics.yolo.utils import DEFAULT_CFG, RANK, colorstr
 from ultralytics.yolo.v8.detect import DetectionTrainer
 from ultralytics.nn.tasks import RTDETRModel
@@ -65,8 +61,6 @@
             gt_class.append(batch['cls'][batch_idx == i].to(device=batch_idx.device, dtype=torch.long))
         return batch
 
-<<<<<<< HEAD
-=======
     # def criterion(self, preds, batch):
     #     """Compute loss for RTDETR prediction and ground-truth."""
     #     if not hasattr(self, 'compute_loss'):
@@ -89,7 +83,6 @@
     #                              dn_meta=dn_meta)
     #     return sum(loss.values()), torch.as_tensor([loss[k].detach() for k in ['loss_giou', 'loss_class', 'loss_bbox']])
 
->>>>>>> 05ff6ddb
 
 def train(cfg=DEFAULT_CFG, use_python=False):
     """Train and optimize RTDETR model given training data and device."""
