<<<<<<< HEAD
# Ultralytics YOLO 🚀, AGPL-3.0 license

import contextlib
import glob
import inspect
import math
import os
import platform
import re
import shutil
import subprocess
import time
from importlib import metadata
from pathlib import Path
from typing import Optional

import cv2
import numpy as np
import requests
import torch

from ultralytics.utils import (
    ASSETS,
    AUTOINSTALL,
    IS_COLAB,
    IS_JUPYTER,
    IS_KAGGLE,
    IS_PIP_PACKAGE,
    LINUX,
    LOGGER,
    ONLINE,
    PYTHON_VERSION,
    ROOT,
    TORCHVISION_VERSION,
    USER_CONFIG_DIR,
    Retry,
    SimpleNamespace,
    ThreadingLocked,
    TryExcept,
    clean_url,
    colorstr,
    downloads,
    emojis,
    is_github_action_running,
    url2file,
)


def parse_requirements(file_path=ROOT.parent / "requirements.txt", package=""):
    """
    Parse a requirements.txt file, ignoring lines that start with '#' and any text after '#'.

    Args:
        file_path (Path): Path to the requirements.txt file.
        package (str, optional): Python package to use instead of requirements.txt file, i.e. package='ultralytics'.

    Returns:
        (List[Dict[str, str]]): List of parsed requirements as dictionaries with `name` and `specifier` keys.

    Example:
        ```python
        from ultralytics.utils.checks import parse_requirements

        parse_requirements(package='ultralytics')
        ```
    """

    if package:
        requires = [x for x in metadata.distribution(package).requires if "extra == " not in x]
    else:
        requires = Path(file_path).read_text().splitlines()

    requirements = []
    for line in requires:
        line = line.strip()
        if line and not line.startswith("#"):
            line = line.split("#")[0].strip()  # ignore inline comments
            match = re.match(r"([a-zA-Z0-9-_]+)\s*([<>!=~]+.*)?", line)
            if match:
                requirements.append(SimpleNamespace(name=match[1], specifier=match[2].strip() if match[2] else ""))

    return requirements


def parse_version(version="0.0.0") -> tuple:
    """
    Convert a version string to a tuple of integers, ignoring any extra non-numeric string attached to the version. This
    function replaces deprecated 'pkg_resources.parse_version(v)'.

    Args:
        version (str): Version string, i.e. '2.0.1+cpu'

    Returns:
        (tuple): Tuple of integers representing the numeric part of the version and the extra string, i.e. (2, 0, 1)
    """
    try:
        return tuple(map(int, re.findall(r"\d+", version)[:3]))  # '2.0.1+cpu' -> (2, 0, 1)
    except Exception as e:
        LOGGER.warning(f"WARNING ⚠️ failure for parse_version({version}), returning (0, 0, 0): {e}")
        return 0, 0, 0


def is_ascii(s) -> bool:
    """
    Check if a string is composed of only ASCII characters.

    Args:
        s (str): String to be checked.

    Returns:
        (bool): True if the string is composed only of ASCII characters, False otherwise.
    """
    # Convert list, tuple, None, etc. to string
    s = str(s)

    # Check if the string is composed of only ASCII characters
    return all(ord(c) < 128 for c in s)


def check_imgsz(imgsz, stride=32, min_dim=1, max_dim=2, floor=0):
    """
    Verify image size is a multiple of the given stride in each dimension. If the image size is not a multiple of the
    stride, update it to the nearest multiple of the stride that is greater than or equal to the given floor value.

    Args:
        imgsz (int | cList[int]): Image size.
        stride (int): Stride value.
        min_dim (int): Minimum number of dimensions.
        max_dim (int): Maximum number of dimensions.
        floor (int): Minimum allowed value for image size.

    Returns:
        (List[int]): Updated image size.
    """
    # Convert stride to integer if it is a tensor
    stride = int(stride.max() if isinstance(stride, torch.Tensor) else stride)

    # Convert image size to list if it is an integer
    if isinstance(imgsz, int):
        imgsz = [imgsz]
    elif isinstance(imgsz, (list, tuple)):
        imgsz = list(imgsz)
    elif isinstance(imgsz, str):  # i.e. '640' or '[640,640]'
        imgsz = [int(imgsz)] if imgsz.isnumeric() else eval(imgsz)
    else:
        raise TypeError(
            f"'imgsz={imgsz}' is of invalid type {type(imgsz).__name__}. "
            f"Valid imgsz types are int i.e. 'imgsz=640' or list i.e. 'imgsz=[640,640]'"
        )

    # Apply max_dim
    if len(imgsz) > max_dim:
        msg = (
            "'train' and 'val' imgsz must be an integer, while 'predict' and 'export' imgsz may be a [h, w] list "
            "or an integer, i.e. 'yolo export imgsz=640,480' or 'yolo export imgsz=640'"
        )
        if max_dim != 1:
            raise ValueError(f"imgsz={imgsz} is not a valid image size. {msg}")
        LOGGER.warning(f"WARNING ⚠️ updating to 'imgsz={max(imgsz)}'. {msg}")
        imgsz = [max(imgsz)]
    # Make image size a multiple of the stride
    sz = [max(math.ceil(x / stride) * stride, floor) for x in imgsz]

    # Print warning message if image size was updated
    if sz != imgsz:
        LOGGER.warning(f"WARNING ⚠️ imgsz={imgsz} must be multiple of max stride {stride}, updating to {sz}")

    # Add missing dimensions if necessary
    sz = [sz[0], sz[0]] if min_dim == 2 and len(sz) == 1 else sz[0] if min_dim == 1 and len(sz) == 1 else sz

    return sz


def check_version(
    current: str = "0.0.0",
    required: str = "0.0.0",
    name: str = "version",
    hard: bool = False,
    verbose: bool = False,
    msg: str = "",
) -> bool:
    """
    Check current version against the required version or range.

    Args:
        current (str): Current version or package name to get version from.
        required (str): Required version or range (in pip-style format).
        name (str, optional): Name to be used in warning message.
        hard (bool, optional): If True, raise an AssertionError if the requirement is not met.
        verbose (bool, optional): If True, print warning message if requirement is not met.
        msg (str, optional): Extra message to display if verbose.

    Returns:
        (bool): True if requirement is met, False otherwise.

    Example:
        ```python
        # Check if current version is exactly 22.04
        check_version(current='22.04', required='==22.04')

        # Check if current version is greater than or equal to 22.04
        check_version(current='22.10', required='22.04')  # assumes '>=' inequality if none passed

        # Check if current version is less than or equal to 22.04
        check_version(current='22.04', required='<=22.04')

        # Check if current version is between 20.04 (inclusive) and 22.04 (exclusive)
        check_version(current='21.10', required='>20.04,<22.04')
        ```
    """
    if not current:  # if current is '' or None
        LOGGER.warning(f"WARNING ⚠️ invalid check_version({current}, {required}) requested, please check values.")
        return True
    elif not current[0].isdigit():  # current is package name rather than version string, i.e. current='ultralytics'
        try:
            name = current  # assigned package name to 'name' arg
            current = metadata.version(current)  # get version string from package name
        except metadata.PackageNotFoundError as e:
            if hard:
                raise ModuleNotFoundError(emojis(f"WARNING ⚠️ {current} package is required but not installed")) from e
            else:
                return False

    if not required:  # if required is '' or None
        return True

    op = ""
    version = ""
    result = True
    c = parse_version(current)  # '1.2.3' -> (1, 2, 3)
    for r in required.strip(",").split(","):
        op, version = re.match(r"([^0-9]*)([\d.]+)", r).groups()  # split '>=22.04' -> ('>=', '22.04')
        v = parse_version(version)  # '1.2.3' -> (1, 2, 3)
        if op == "==" and c != v:
            result = False
        elif op == "!=" and c == v:
            result = False
        elif op in {">=", ""} and not (c >= v):  # if no constraint passed assume '>=required'
            result = False
        elif op == "<=" and not (c <= v):
            result = False
        elif op == ">" and not (c > v):
            result = False
        elif op == "<" and not (c < v):
            result = False
    if not result:
        warning = f"WARNING ⚠️ {name}{op}{version} is required, but {name}=={current} is currently installed {msg}"
        if hard:
            raise ModuleNotFoundError(emojis(warning))  # assert version requirements met
        if verbose:
            LOGGER.warning(warning)
    return result


def check_latest_pypi_version(package_name="ultralytics"):
    """
    Returns the latest version of a PyPI package without downloading or installing it.

    Parameters:
        package_name (str): The name of the package to find the latest version for.

    Returns:
        (str): The latest version of the package.
    """
    with contextlib.suppress(Exception):
        requests.packages.urllib3.disable_warnings()  # Disable the InsecureRequestWarning
        response = requests.get(f"https://pypi.org/pypi/{package_name}/json", timeout=3)
        if response.status_code == 200:
            return response.json()["info"]["version"]


def check_pip_update_available():
    """
    Checks if a new version of the ultralytics package is available on PyPI.

    Returns:
        (bool): True if an update is available, False otherwise.
    """
    if ONLINE and IS_PIP_PACKAGE:
        with contextlib.suppress(Exception):
            from ultralytics import __version__

            latest = check_latest_pypi_version()
            if check_version(__version__, f"<{latest}"):  # check if current version is < latest version
                LOGGER.info(
                    f"New https://pypi.org/project/ultralytics/{latest} available 😃 "
                    f"Update with 'pip install -U ultralytics'"
                )
                return True
    return False


@ThreadingLocked()
def check_font(font="Arial.ttf"):
    """
    Find font locally or download to user's configuration directory if it does not already exist.

    Args:
        font (str): Path or name of font.

    Returns:
        file (Path): Resolved font file path.
    """
    from matplotlib import font_manager

    # Check USER_CONFIG_DIR
    name = Path(font).name
    file = USER_CONFIG_DIR / name
    if file.exists():
        return file

    # Check system fonts
    matches = [s for s in font_manager.findSystemFonts() if font in s]
    if any(matches):
        return matches[0]

    # Download to USER_CONFIG_DIR if missing
    url = f"https://github.com/ultralytics/assets/releases/download/v0.0.0/{name}"
    if downloads.is_url(url, check=True):
        downloads.safe_download(url=url, file=file)
        return file


def check_python(minimum: str = "3.8.0", hard: bool = True) -> bool:
    """
    Check current python version against the required minimum version.

    Args:
        minimum (str): Required minimum version of python.
        hard (bool, optional): If True, raise an AssertionError if the requirement is not met.

    Returns:
        (bool): Whether the installed Python version meets the minimum constraints.
    """
    return check_version(PYTHON_VERSION, minimum, name="Python", hard=hard)


@TryExcept()
def check_requirements(requirements=ROOT.parent / "requirements.txt", exclude=(), install=True, cmds=""):
    """
    Check if installed dependencies meet YOLOv8 requirements and attempt to auto-update if needed.

    Args:
        requirements (Union[Path, str, List[str]]): Path to a requirements.txt file, a single package requirement as a
            string, or a list of package requirements as strings.
        exclude (Tuple[str]): Tuple of package names to exclude from checking.
        install (bool): If True, attempt to auto-update packages that don't meet requirements.
        cmds (str): Additional commands to pass to the pip install command when auto-updating.

    Example:
        ```python
        from ultralytics.utils.checks import check_requirements

        # Check a requirements.txt file
        check_requirements('path/to/requirements.txt')

        # Check a single package
        check_requirements('ultralytics>=8.0.0')

        # Check multiple packages
        check_requirements(['numpy', 'ultralytics>=8.0.0'])
        ```
    """

    prefix = colorstr("red", "bold", "requirements:")
    check_python()  # check python version
    check_torchvision()  # check torch-torchvision compatibility
    if isinstance(requirements, Path):  # requirements.txt file
        file = requirements.resolve()
        assert file.exists(), f"{prefix} {file} not found, check failed."
        requirements = [f"{x.name}{x.specifier}" for x in parse_requirements(file) if x.name not in exclude]
    elif isinstance(requirements, str):
        requirements = [requirements]

    pkgs = []
    for r in requirements:
        r_stripped = r.split("/")[-1].replace(".git", "")  # replace git+https://org/repo.git -> 'repo'
        match = re.match(r"([a-zA-Z0-9-_]+)([<>!=~]+.*)?", r_stripped)
        name, required = match[1], match[2].strip() if match[2] else ""
        try:
            assert check_version(metadata.version(name), required)  # exception if requirements not met
        except (AssertionError, metadata.PackageNotFoundError):
            pkgs.append(r)

    @Retry(times=2, delay=1)
    def attempt_install(packages, commands):
        """Attempt pip install command with retries on failure."""
        return subprocess.check_output(f"pip install --no-cache-dir {packages} {commands}", shell=True).decode()

    s = " ".join(f'"{x}"' for x in pkgs)  # console string
    if s:
        if install and AUTOINSTALL:  # check environment variable
            n = len(pkgs)  # number of packages updates
            LOGGER.info(f"{prefix} Ultralytics requirement{'s' * (n > 1)} {pkgs} not found, attempting AutoUpdate...")
            try:
                t = time.time()
                assert ONLINE, "AutoUpdate skipped (offline)"
                LOGGER.info(attempt_install(s, cmds))
                dt = time.time() - t
                LOGGER.info(
                    f"{prefix} AutoUpdate success ✅ {dt:.1f}s, installed {n} package{'s' * (n > 1)}: {pkgs}\n"
                    f"{prefix} ⚠️ {colorstr('bold', 'Restart runtime or rerun command for updates to take effect')}\n"
                )
            except Exception as e:
                LOGGER.warning(f"{prefix} ❌ {e}")
                return False
        else:
            return False

    return True


def check_torchvision():
    """
    Checks the installed versions of PyTorch and Torchvision to ensure they're compatible.

    This function checks the installed versions of PyTorch and Torchvision, and warns if they're incompatible according
    to the provided compatibility table based on:
    https://github.com/pytorch/vision#installation.

    The compatibility table is a dictionary where the keys are PyTorch versions and the values are lists of compatible
    Torchvision versions.
    """

    # Compatibility table
    compatibility_table = {
        "2.3": ["0.18"],
        "2.2": ["0.17"],
        "2.1": ["0.16"],
        "2.0": ["0.15"],
        "1.13": ["0.14"],
        "1.12": ["0.13"],
    }

    # Extract only the major and minor versions
    v_torch = ".".join(torch.__version__.split("+")[0].split(".")[:2])
    if v_torch in compatibility_table:
        compatible_versions = compatibility_table[v_torch]
        v_torchvision = ".".join(TORCHVISION_VERSION.split("+")[0].split(".")[:2])
        if all(v_torchvision != v for v in compatible_versions):
            print(
                f"WARNING ⚠️ torchvision=={v_torchvision} is incompatible with torch=={v_torch}.\n"
                f"Run 'pip install torchvision=={compatible_versions[0]}' to fix torchvision or "
                "'pip install -U torch torchvision' to update both.\n"
                "For a full compatibility table see https://github.com/pytorch/vision#installation"
            )


def check_suffix(file="yolov8n.pt", suffix=".pt", msg=""):
    """Check file(s) for acceptable suffix."""
    if file and suffix:
        if isinstance(suffix, str):
            suffix = (suffix,)
        for f in file if isinstance(file, (list, tuple)) else [file]:
            s = Path(f).suffix.lower().strip()  # file suffix
            if len(s):
                assert s in suffix, f"{msg}{f} acceptable suffix is {suffix}, not {s}"


def check_yolov5u_filename(file: str, verbose: bool = True):
    """Replace legacy YOLOv5 filenames with updated YOLOv5u filenames."""
    if "yolov3" in file or "yolov5" in file:
        if "u.yaml" in file:
            file = file.replace("u.yaml", ".yaml")  # i.e. yolov5nu.yaml -> yolov5n.yaml
        elif ".pt" in file and "u" not in file:
            original_file = file
            file = re.sub(r"(.*yolov5([nsmlx]))\.pt", "\\1u.pt", file)  # i.e. yolov5n.pt -> yolov5nu.pt
            file = re.sub(r"(.*yolov5([nsmlx])6)\.pt", "\\1u.pt", file)  # i.e. yolov5n6.pt -> yolov5n6u.pt
            file = re.sub(r"(.*yolov3(|-tiny|-spp))\.pt", "\\1u.pt", file)  # i.e. yolov3-spp.pt -> yolov3-sppu.pt
            if file != original_file and verbose:
                LOGGER.info(
                    f"PRO TIP 💡 Replace 'model={original_file}' with new 'model={file}'.\nYOLOv5 'u' models are "
                    f"trained with https://github.com/ultralytics/ultralytics and feature improved performance vs "
                    f"standard YOLOv5 models trained with https://github.com/ultralytics/yolov5.\n"
                )
    return file


def check_model_file_from_stem(model="yolov8n"):
    """Return a model filename from a valid model stem."""
    if model and not Path(model).suffix and Path(model).stem in downloads.GITHUB_ASSETS_STEMS:
        return Path(model).with_suffix(".pt")  # add suffix, i.e. yolov8n -> yolov8n.pt
    else:
        return model


def check_file(file, suffix="", download=True, hard=True):
    """Search/download file (if necessary) and return path."""
    check_suffix(file, suffix)  # optional
    file = str(file).strip()  # convert to string and strip spaces
    file = check_yolov5u_filename(file)  # yolov5n -> yolov5nu
    if (
        not file
        or ("://" not in file and Path(file).exists())  # '://' check required in Windows Python<3.10
        or file.lower().startswith("grpc://")
    ):  # file exists or gRPC Triton images
        return file
    elif download and file.lower().startswith(("https://", "http://", "rtsp://", "rtmp://", "tcp://")):  # download
        url = file  # warning: Pathlib turns :// -> :/
        file = url2file(file)  # '%2F' to '/', split https://url.com/file.txt?auth
        if Path(file).exists():
            LOGGER.info(f"Found {clean_url(url)} locally at {file}")  # file already exists
        else:
            downloads.safe_download(url=url, file=file, unzip=False)
        return file
    else:  # search
        files = glob.glob(str(ROOT / "**" / file), recursive=True) or glob.glob(str(ROOT.parent / file))  # find file
        if not files and hard:
            raise FileNotFoundError(f"'{file}' does not exist")
        elif len(files) > 1 and hard:
            raise FileNotFoundError(f"Multiple files match '{file}', specify exact path: {files}")
        return files[0] if len(files) else []  # return file


def check_yaml(file, suffix=(".yaml", ".yml"), hard=True):
    """Search/download YAML file (if necessary) and return path, checking suffix."""
    return check_file(file, suffix, hard=hard)


def check_is_path_safe(basedir, path):
    """
    Check if the resolved path is under the intended directory to prevent path traversal.

    Args:
        basedir (Path | str): The intended directory.
        path (Path | str): The path to check.

    Returns:
        (bool): True if the path is safe, False otherwise.
    """
    base_dir_resolved = Path(basedir).resolve()
    path_resolved = Path(path).resolve()

    return path_resolved.exists() and path_resolved.parts[: len(base_dir_resolved.parts)] == base_dir_resolved.parts


def check_imshow(warn=False):
    """Check if environment supports image displays."""
    try:
        if LINUX:
            assert not IS_COLAB and not IS_KAGGLE
            assert "DISPLAY" in os.environ, "The DISPLAY environment variable isn't set."
        cv2.imshow("test", np.zeros((8, 8, 3), dtype=np.uint8))  # show a small 8-pixel image
        cv2.waitKey(1)
        cv2.destroyAllWindows()
        cv2.waitKey(1)
        return True
    except Exception as e:
        if warn:
            LOGGER.warning(f"WARNING ⚠️ Environment does not support cv2.imshow() or PIL Image.show()\n{e}")
        return False


def check_yolo(verbose=True, device=""):
    """Return a human-readable YOLO software and hardware summary."""
    import psutil

    from ultralytics.utils.torch_utils import select_device

    if IS_JUPYTER:
        if check_requirements("wandb", install=False):
            os.system("pip uninstall -y wandb")  # uninstall wandb: unwanted account creation prompt with infinite hang
        if IS_COLAB:
            shutil.rmtree("sample_data", ignore_errors=True)  # remove colab /sample_data directory

    if verbose:
        # System info
        gib = 1 << 30  # bytes per GiB
        ram = psutil.virtual_memory().total
        total, used, free = shutil.disk_usage("/")
        s = f"({os.cpu_count()} CPUs, {ram / gib:.1f} GB RAM, {(total - free) / gib:.1f}/{total / gib:.1f} GB disk)"
        with contextlib.suppress(Exception):  # clear display if ipython is installed
            from IPython import display

            display.clear_output()
    else:
        s = ""

    select_device(device=device, newline=False)
    LOGGER.info(f"Setup complete ✅ {s}")


def collect_system_info():
    """Collect and print relevant system information including OS, Python, RAM, CPU, and CUDA."""

    import psutil

    from ultralytics.utils import ENVIRONMENT, IS_GIT_DIR
    from ultralytics.utils.torch_utils import get_cpu_info

    ram_info = psutil.virtual_memory().total / (1024**3)  # Convert bytes to GB
    check_yolo()
    LOGGER.info(
        f"\n{'OS':<20}{platform.platform()}\n"
        f"{'Environment':<20}{ENVIRONMENT}\n"
        f"{'Python':<20}{PYTHON_VERSION}\n"
        f"{'Install':<20}{'git' if IS_GIT_DIR else 'pip' if IS_PIP_PACKAGE else 'other'}\n"
        f"{'RAM':<20}{ram_info:.2f} GB\n"
        f"{'CPU':<20}{get_cpu_info()}\n"
        f"{'CUDA':<20}{torch.version.cuda if torch and torch.cuda.is_available() else None}\n"
    )

    for r in parse_requirements(package="ultralytics"):
        try:
            current = metadata.version(r.name)
            is_met = "✅ " if check_version(current, str(r.specifier), hard=True) else "❌ "
        except metadata.PackageNotFoundError:
            current = "(not installed)"
            is_met = "❌ "
        LOGGER.info(f"{r.name:<20}{is_met}{current}{r.specifier}")

    if is_github_action_running():
        LOGGER.info(
            f"\nRUNNER_OS: {os.getenv('RUNNER_OS')}\n"
            f"GITHUB_EVENT_NAME: {os.getenv('GITHUB_EVENT_NAME')}\n"
            f"GITHUB_WORKFLOW: {os.getenv('GITHUB_WORKFLOW')}\n"
            f"GITHUB_ACTOR: {os.getenv('GITHUB_ACTOR')}\n"
            f"GITHUB_REPOSITORY: {os.getenv('GITHUB_REPOSITORY')}\n"
            f"GITHUB_REPOSITORY_OWNER: {os.getenv('GITHUB_REPOSITORY_OWNER')}\n"
        )


def check_amp(model):
    """
    This function checks the PyTorch Automatic Mixed Precision (AMP) functionality of a YOLOv8 model. If the checks
    fail, it means there are anomalies with AMP on the system that may cause NaN losses or zero-mAP results, so AMP will
    be disabled during training.

    Args:
        model (nn.Module): A YOLOv8 model instance.

    Example:
        ```python
        from ultralytics import YOLO
        from ultralytics.utils.checks import check_amp

        model = YOLO('yolov8n.pt').model.cuda()
        check_amp(model)
        ```

    Returns:
        (bool): Returns True if the AMP functionality works correctly with YOLOv8 model, else False.
    """
    device = next(model.parameters()).device  # get model device
    if device.type in {"cpu", "mps"}:
        return False  # AMP only used on CUDA devices

    def amp_allclose(m, im):
        """All close FP32 vs AMP results."""
        a = m(im, device=device, verbose=False)[0].boxes.data  # FP32 inference
        with torch.cuda.amp.autocast(True):
            b = m(im, device=device, verbose=False)[0].boxes.data  # AMP inference
        del m
        return a.shape == b.shape and torch.allclose(a, b.float(), atol=0.5)  # close to 0.5 absolute tolerance

    im = ASSETS / "bus.jpg"  # image to check
    prefix = colorstr("AMP: ")
    LOGGER.info(f"{prefix}running Automatic Mixed Precision (AMP) checks with YOLOv8n...")
    warning_msg = "Setting 'amp=True'. If you experience zero-mAP or NaN losses you can disable AMP with amp=False."
    try:
        from ultralytics import YOLO

        assert amp_allclose(YOLO("yolov8n.pt"), im)
        LOGGER.info(f"{prefix}checks passed ✅")
    except ConnectionError:
        LOGGER.warning(f"{prefix}checks skipped ⚠️, offline and unable to download YOLOv8n. {warning_msg}")
    except (AttributeError, ModuleNotFoundError):
        LOGGER.warning(
            f"{prefix}checks skipped ⚠️. "
            f"Unable to load YOLOv8n due to possible Ultralytics package modifications. {warning_msg}"
        )
    except AssertionError:
        LOGGER.warning(
            f"{prefix}checks failed ❌. Anomalies were detected with AMP on your system that may lead to "
            f"NaN losses or zero-mAP results, so AMP will be disabled during training."
        )
        return False
    return True


def git_describe(path=ROOT):  # path must be a directory
    """Return human-readable git description, i.e. v5.0-5-g3e25f1e https://git-scm.com/docs/git-describe."""
    with contextlib.suppress(Exception):
        return subprocess.check_output(f"git -C {path} describe --tags --long --always", shell=True).decode()[:-1]
    return ""


def print_args(args: Optional[dict] = None, show_file=True, show_func=False):
    """Print function arguments (optional args dict)."""

    def strip_auth(v):
        """Clean longer Ultralytics HUB URLs by stripping potential authentication information."""
        return clean_url(v) if (isinstance(v, str) and v.startswith("http") and len(v) > 100) else v

    x = inspect.currentframe().f_back  # previous frame
    file, _, func, _, _ = inspect.getframeinfo(x)
    if args is None:  # get args automatically
        args, _, _, frm = inspect.getargvalues(x)
        args = {k: v for k, v in frm.items() if k in args}
    try:
        file = Path(file).resolve().relative_to(ROOT).with_suffix("")
    except ValueError:
        file = Path(file).stem
    s = (f"{file}: " if show_file else "") + (f"{func}: " if show_func else "")
    LOGGER.info(colorstr(s) + ", ".join(f"{k}={strip_auth(v)}" for k, v in args.items()))


def cuda_device_count() -> int:
    """
    Get the number of NVIDIA GPUs available in the environment.

    Returns:
        (int): The number of NVIDIA GPUs available.
    """
    try:
        # Run the nvidia-smi command and capture its output
        output = subprocess.check_output(
            ["nvidia-smi", "--query-gpu=count", "--format=csv,noheader,nounits"], encoding="utf-8"
        )

        # Take the first line and strip any leading/trailing white space
        first_line = output.strip().split("\n")[0]

        return int(first_line)
    except (subprocess.CalledProcessError, FileNotFoundError, ValueError):
        # If the command fails, nvidia-smi is not found, or output is not an integer, assume no GPUs are available
        return 0


def cuda_is_available() -> bool:
    """
    Check if CUDA is available in the environment.

    Returns:
        (bool): True if one or more NVIDIA GPUs are available, False otherwise.
    """
    return cuda_device_count() > 0


# Define constants
IS_PYTHON_MINIMUM_3_10 = check_python("3.10", hard=False)
IS_PYTHON_3_12 = PYTHON_VERSION.startswith("3.12")
=======
# Ultralytics YOLO 🚀, AGPL-3.0 license

import contextlib
import glob
import inspect
import math
import os
import platform
import re
import shutil
import subprocess
import time
from importlib import metadata
from pathlib import Path
from typing import Optional

import cv2
import numpy as np
import requests
import torch

from ultralytics.utils import (
    ASSETS,
    AUTOINSTALL,
    IS_COLAB,
    IS_JUPYTER,
    IS_KAGGLE,
    IS_PIP_PACKAGE,
    LINUX,
    LOGGER,
    ONLINE,
    PYTHON_VERSION,
    ROOT,
    TORCHVISION_VERSION,
    USER_CONFIG_DIR,
    Retry,
    SimpleNamespace,
    ThreadingLocked,
    TryExcept,
    clean_url,
    colorstr,
    downloads,
    emojis,
    is_github_action_running,
    url2file,
)


def parse_requirements(file_path=ROOT.parent / "requirements.txt", package=""):
    """
    Parse a requirements.txt file, ignoring lines that start with '#' and any text after '#'.

    Args:
        file_path (Path): Path to the requirements.txt file.
        package (str, optional): Python package to use instead of requirements.txt file, i.e. package='ultralytics'.

    Returns:
        (List[Dict[str, str]]): List of parsed requirements as dictionaries with `name` and `specifier` keys.

    Example:
        ```python
        from ultralytics.utils.checks import parse_requirements

        parse_requirements(package='ultralytics')
        ```
    """

    if package:
        requires = [x for x in metadata.distribution(package).requires if "extra == " not in x]
    else:
        requires = Path(file_path).read_text().splitlines()

    requirements = []
    for line in requires:
        line = line.strip()
        if line and not line.startswith("#"):
            line = line.split("#")[0].strip()  # ignore inline comments
            match = re.match(r"([a-zA-Z0-9-_]+)\s*([<>!=~]+.*)?", line)
            if match:
                requirements.append(SimpleNamespace(name=match[1], specifier=match[2].strip() if match[2] else ""))

    return requirements


def parse_version(version="0.0.0") -> tuple:
    """
    Convert a version string to a tuple of integers, ignoring any extra non-numeric string attached to the version. This
    function replaces deprecated 'pkg_resources.parse_version(v)'.

    Args:
        version (str): Version string, i.e. '2.0.1+cpu'

    Returns:
        (tuple): Tuple of integers representing the numeric part of the version and the extra string, i.e. (2, 0, 1)
    """
    try:
        return tuple(map(int, re.findall(r"\d+", version)[:3]))  # '2.0.1+cpu' -> (2, 0, 1)
    except Exception as e:
        LOGGER.warning(f"WARNING ⚠️ failure for parse_version({version}), returning (0, 0, 0): {e}")
        return 0, 0, 0


def is_ascii(s) -> bool:
    """
    Check if a string is composed of only ASCII characters.

    Args:
        s (str): String to be checked.

    Returns:
        (bool): True if the string is composed only of ASCII characters, False otherwise.
    """
    # Convert list, tuple, None, etc. to string
    s = str(s)

    # Check if the string is composed of only ASCII characters
    return all(ord(c) < 128 for c in s)


def check_imgsz(imgsz, stride=32, min_dim=1, max_dim=2, floor=0):
    """
    Verify image size is a multiple of the given stride in each dimension. If the image size is not a multiple of the
    stride, update it to the nearest multiple of the stride that is greater than or equal to the given floor value.

    Args:
        imgsz (int | cList[int]): Image size.
        stride (int): Stride value.
        min_dim (int): Minimum number of dimensions.
        max_dim (int): Maximum number of dimensions.
        floor (int): Minimum allowed value for image size.

    Returns:
        (List[int]): Updated image size.
    """
    # Convert stride to integer if it is a tensor
    stride = int(stride.max() if isinstance(stride, torch.Tensor) else stride)

    # Convert image size to list if it is an integer
    if isinstance(imgsz, int):
        imgsz = [imgsz]
    elif isinstance(imgsz, (list, tuple)):
        imgsz = list(imgsz)
    elif isinstance(imgsz, str):  # i.e. '640' or '[640,640]'
        imgsz = [int(imgsz)] if imgsz.isnumeric() else eval(imgsz)
    else:
        raise TypeError(
            f"'imgsz={imgsz}' is of invalid type {type(imgsz).__name__}. "
            f"Valid imgsz types are int i.e. 'imgsz=640' or list i.e. 'imgsz=[640,640]'"
        )

    # Apply max_dim
    if len(imgsz) > max_dim:
        msg = (
            "'train' and 'val' imgsz must be an integer, while 'predict' and 'export' imgsz may be a [h, w] list "
            "or an integer, i.e. 'yolo export imgsz=640,480' or 'yolo export imgsz=640'"
        )
        if max_dim != 1:
            raise ValueError(f"imgsz={imgsz} is not a valid image size. {msg}")
        LOGGER.warning(f"WARNING ⚠️ updating to 'imgsz={max(imgsz)}'. {msg}")
        imgsz = [max(imgsz)]
    # Make image size a multiple of the stride
    sz = [max(math.ceil(x / stride) * stride, floor) for x in imgsz]

    # Print warning message if image size was updated
    if sz != imgsz:
        LOGGER.warning(f"WARNING ⚠️ imgsz={imgsz} must be multiple of max stride {stride}, updating to {sz}")

    # Add missing dimensions if necessary
    sz = [sz[0], sz[0]] if min_dim == 2 and len(sz) == 1 else sz[0] if min_dim == 1 and len(sz) == 1 else sz

    return sz


def check_version(
    current: str = "0.0.0",
    required: str = "0.0.0",
    name: str = "version",
    hard: bool = False,
    verbose: bool = False,
    msg: str = "",
) -> bool:
    """
    Check current version against the required version or range.

    Args:
        current (str): Current version or package name to get version from.
        required (str): Required version or range (in pip-style format).
        name (str, optional): Name to be used in warning message.
        hard (bool, optional): If True, raise an AssertionError if the requirement is not met.
        verbose (bool, optional): If True, print warning message if requirement is not met.
        msg (str, optional): Extra message to display if verbose.

    Returns:
        (bool): True if requirement is met, False otherwise.

    Example:
        ```python
        # Check if current version is exactly 22.04
        check_version(current='22.04', required='==22.04')

        # Check if current version is greater than or equal to 22.04
        check_version(current='22.10', required='22.04')  # assumes '>=' inequality if none passed

        # Check if current version is less than or equal to 22.04
        check_version(current='22.04', required='<=22.04')

        # Check if current version is between 20.04 (inclusive) and 22.04 (exclusive)
        check_version(current='21.10', required='>20.04,<22.04')
        ```
    """
    if not current:  # if current is '' or None
        LOGGER.warning(f"WARNING ⚠️ invalid check_version({current}, {required}) requested, please check values.")
        return True
    elif not current[0].isdigit():  # current is package name rather than version string, i.e. current='ultralytics'
        try:
            name = current  # assigned package name to 'name' arg
            current = metadata.version(current)  # get version string from package name
        except metadata.PackageNotFoundError as e:
            if hard:
                raise ModuleNotFoundError(emojis(f"WARNING ⚠️ {current} package is required but not installed")) from e
            else:
                return False

    if not required:  # if required is '' or None
        return True

    op = ""
    version = ""
    result = True
    c = parse_version(current)  # '1.2.3' -> (1, 2, 3)
    for r in required.strip(",").split(","):
        op, version = re.match(r"([^0-9]*)([\d.]+)", r).groups()  # split '>=22.04' -> ('>=', '22.04')
        v = parse_version(version)  # '1.2.3' -> (1, 2, 3)
        if op == "==" and c != v:
            result = False
        elif op == "!=" and c == v:
            result = False
        elif op in {">=", ""} and not (c >= v):  # if no constraint passed assume '>=required'
            result = False
        elif op == "<=" and not (c <= v):
            result = False
        elif op == ">" and not (c > v):
            result = False
        elif op == "<" and not (c < v):
            result = False
    if not result:
        warning = f"WARNING ⚠️ {name}{op}{version} is required, but {name}=={current} is currently installed {msg}"
        if hard:
            raise ModuleNotFoundError(emojis(warning))  # assert version requirements met
        if verbose:
            LOGGER.warning(warning)
    return result


def check_latest_pypi_version(package_name="ultralytics"):
    """
    Returns the latest version of a PyPI package without downloading or installing it.

    Parameters:
        package_name (str): The name of the package to find the latest version for.

    Returns:
        (str): The latest version of the package.
    """
    with contextlib.suppress(Exception):
        requests.packages.urllib3.disable_warnings()  # Disable the InsecureRequestWarning
        response = requests.get(f"https://pypi.org/pypi/{package_name}/json", timeout=3)
        if response.status_code == 200:
            return response.json()["info"]["version"]


def check_pip_update_available():
    """
    Checks if a new version of the ultralytics package is available on PyPI.

    Returns:
        (bool): True if an update is available, False otherwise.
    """
    if ONLINE and IS_PIP_PACKAGE:
        with contextlib.suppress(Exception):
            from ultralytics import __version__

            latest = check_latest_pypi_version()
            if check_version(__version__, f"<{latest}"):  # check if current version is < latest version
                LOGGER.info(
                    f"New https://pypi.org/project/ultralytics/{latest} available 😃 "
                    f"Update with 'pip install -U ultralytics'"
                )
                return True
    return False


@ThreadingLocked()
def check_font(font="Arial.ttf"):
    """
    Find font locally or download to user's configuration directory if it does not already exist.

    Args:
        font (str): Path or name of font.

    Returns:
        file (Path): Resolved font file path.
    """
    from matplotlib import font_manager

    # Check USER_CONFIG_DIR
    name = Path(font).name
    file = USER_CONFIG_DIR / name
    if file.exists():
        return file

    # Check system fonts
    matches = [s for s in font_manager.findSystemFonts() if font in s]
    if any(matches):
        return matches[0]

    # Download to USER_CONFIG_DIR if missing
    url = f"https://github.com/ultralytics/assets/releases/download/v0.0.0/{name}"
    if downloads.is_url(url, check=True):
        downloads.safe_download(url=url, file=file)
        return file


def check_python(minimum: str = "3.8.0", hard: bool = True) -> bool:
    """
    Check current python version against the required minimum version.

    Args:
        minimum (str): Required minimum version of python.
        hard (bool, optional): If True, raise an AssertionError if the requirement is not met.

    Returns:
        (bool): Whether the installed Python version meets the minimum constraints.
    """
    return check_version(PYTHON_VERSION, minimum, name="Python", hard=hard)


@TryExcept()
def check_requirements(requirements=ROOT.parent / "requirements.txt", exclude=(), install=True, cmds=""):
    """
    Check if installed dependencies meet YOLOv8 requirements and attempt to auto-update if needed.

    Args:
        requirements (Union[Path, str, List[str]]): Path to a requirements.txt file, a single package requirement as a
            string, or a list of package requirements as strings.
        exclude (Tuple[str]): Tuple of package names to exclude from checking.
        install (bool): If True, attempt to auto-update packages that don't meet requirements.
        cmds (str): Additional commands to pass to the pip install command when auto-updating.

    Example:
        ```python
        from ultralytics.utils.checks import check_requirements

        # Check a requirements.txt file
        check_requirements('path/to/requirements.txt')

        # Check a single package
        check_requirements('ultralytics>=8.0.0')

        # Check multiple packages
        check_requirements(['numpy', 'ultralytics>=8.0.0'])
        ```
    """

    prefix = colorstr("red", "bold", "requirements:")
    check_python()  # check python version
    check_torchvision()  # check torch-torchvision compatibility
    if isinstance(requirements, Path):  # requirements.txt file
        file = requirements.resolve()
        assert file.exists(), f"{prefix} {file} not found, check failed."
        requirements = [f"{x.name}{x.specifier}" for x in parse_requirements(file) if x.name not in exclude]
    elif isinstance(requirements, str):
        requirements = [requirements]

    pkgs = []
    for r in requirements:
        r_stripped = r.split("/")[-1].replace(".git", "")  # replace git+https://org/repo.git -> 'repo'
        match = re.match(r"([a-zA-Z0-9-_]+)([<>!=~]+.*)?", r_stripped)
        name, required = match[1], match[2].strip() if match[2] else ""
        try:
            assert check_version(metadata.version(name), required)  # exception if requirements not met
        except (AssertionError, metadata.PackageNotFoundError):
            pkgs.append(r)

    @Retry(times=2, delay=1)
    def attempt_install(packages, commands):
        """Attempt pip install command with retries on failure."""
        return subprocess.check_output(f"pip install --no-cache-dir {packages} {commands}", shell=True).decode()

    s = " ".join(f'"{x}"' for x in pkgs)  # console string
    if s:
        if install and AUTOINSTALL:  # check environment variable
            n = len(pkgs)  # number of packages updates
            LOGGER.info(f"{prefix} Ultralytics requirement{'s' * (n > 1)} {pkgs} not found, attempting AutoUpdate...")
            try:
                t = time.time()
                assert ONLINE, "AutoUpdate skipped (offline)"
                LOGGER.info(attempt_install(s, cmds))
                dt = time.time() - t
                LOGGER.info(
                    f"{prefix} AutoUpdate success ✅ {dt:.1f}s, installed {n} package{'s' * (n > 1)}: {pkgs}\n"
                    f"{prefix} ⚠️ {colorstr('bold', 'Restart runtime or rerun command for updates to take effect')}\n"
                )
            except Exception as e:
                LOGGER.warning(f"{prefix} ❌ {e}")
                return False
        else:
            return False

    return True


def check_torchvision():
    """
    Checks the installed versions of PyTorch and Torchvision to ensure they're compatible.

    This function checks the installed versions of PyTorch and Torchvision, and warns if they're incompatible according
    to the provided compatibility table based on:
    https://github.com/pytorch/vision#installation.

    The compatibility table is a dictionary where the keys are PyTorch versions and the values are lists of compatible
    Torchvision versions.
    """

    # Compatibility table
    compatibility_table = {
        "2.3": ["0.18"],
        "2.2": ["0.17"],
        "2.1": ["0.16"],
        "2.0": ["0.15"],
        "1.13": ["0.14"],
        "1.12": ["0.13"],
    }

    # Extract only the major and minor versions
    v_torch = ".".join(torch.__version__.split("+")[0].split(".")[:2])
    if v_torch in compatibility_table:
        compatible_versions = compatibility_table[v_torch]
        v_torchvision = ".".join(TORCHVISION_VERSION.split("+")[0].split(".")[:2])
        if all(v_torchvision != v for v in compatible_versions):
            print(
                f"WARNING ⚠️ torchvision=={v_torchvision} is incompatible with torch=={v_torch}.\n"
                f"Run 'pip install torchvision=={compatible_versions[0]}' to fix torchvision or "
                "'pip install -U torch torchvision' to update both.\n"
                "For a full compatibility table see https://github.com/pytorch/vision#installation"
            )


def check_suffix(file="yolov8n.pt", suffix=".pt", msg=""):
    """Check file(s) for acceptable suffix."""
    if file and suffix:
        if isinstance(suffix, str):
            suffix = (suffix,)
        for f in file if isinstance(file, (list, tuple)) else [file]:
            s = Path(f).suffix.lower().strip()  # file suffix
            if len(s):
                assert s in suffix, f"{msg}{f} acceptable suffix is {suffix}, not {s}"


def check_yolov5u_filename(file: str, verbose: bool = True):
    """Replace legacy YOLOv5 filenames with updated YOLOv5u filenames."""
    if "yolov3" in file or "yolov5" in file:
        if "u.yaml" in file:
            file = file.replace("u.yaml", ".yaml")  # i.e. yolov5nu.yaml -> yolov5n.yaml
        elif ".pt" in file and "u" not in file:
            original_file = file
            file = re.sub(r"(.*yolov5([nsmlx]))\.pt", "\\1u.pt", file)  # i.e. yolov5n.pt -> yolov5nu.pt
            file = re.sub(r"(.*yolov5([nsmlx])6)\.pt", "\\1u.pt", file)  # i.e. yolov5n6.pt -> yolov5n6u.pt
            file = re.sub(r"(.*yolov3(|-tiny|-spp))\.pt", "\\1u.pt", file)  # i.e. yolov3-spp.pt -> yolov3-sppu.pt
            if file != original_file and verbose:
                LOGGER.info(
                    f"PRO TIP 💡 Replace 'model={original_file}' with new 'model={file}'.\nYOLOv5 'u' models are "
                    f"trained with https://github.com/ultralytics/ultralytics and feature improved performance vs "
                    f"standard YOLOv5 models trained with https://github.com/ultralytics/yolov5.\n"
                )
    return file


def check_model_file_from_stem(model="yolov8n"):
    """Return a model filename from a valid model stem."""
    if model and not Path(model).suffix and Path(model).stem in downloads.GITHUB_ASSETS_STEMS:
        return Path(model).with_suffix(".pt")  # add suffix, i.e. yolov8n -> yolov8n.pt
    else:
        return model


def check_file(file, suffix="", download=True, download_dir=".", hard=True):
    """Search/download file (if necessary) and return path."""
    check_suffix(file, suffix)  # optional
    file = str(file).strip()  # convert to string and strip spaces
    file = check_yolov5u_filename(file)  # yolov5n -> yolov5nu
    if (
        not file
        or ("://" not in file and Path(file).exists())  # '://' check required in Windows Python<3.10
        or file.lower().startswith("grpc://")
    ):  # file exists or gRPC Triton images
        return file
    elif download and file.lower().startswith(("https://", "http://", "rtsp://", "rtmp://", "tcp://")):  # download
        url = file  # warning: Pathlib turns :// -> :/
        file = Path(download_dir) / url2file(file)  # '%2F' to '/', split https://url.com/file.txt?auth
        if file.exists():
            LOGGER.info(f"Found {clean_url(url)} locally at {file}")  # file already exists
        else:
            downloads.safe_download(url=url, file=file, unzip=False)
        return str(file)
    else:  # search
        files = glob.glob(str(ROOT / "**" / file), recursive=True) or glob.glob(str(ROOT.parent / file))  # find file
        if not files and hard:
            raise FileNotFoundError(f"'{file}' does not exist")
        elif len(files) > 1 and hard:
            raise FileNotFoundError(f"Multiple files match '{file}', specify exact path: {files}")
        return files[0] if len(files) else []  # return file


def check_yaml(file, suffix=(".yaml", ".yml"), hard=True):
    """Search/download YAML file (if necessary) and return path, checking suffix."""
    return check_file(file, suffix, hard=hard)


def check_is_path_safe(basedir, path):
    """
    Check if the resolved path is under the intended directory to prevent path traversal.

    Args:
        basedir (Path | str): The intended directory.
        path (Path | str): The path to check.

    Returns:
        (bool): True if the path is safe, False otherwise.
    """
    base_dir_resolved = Path(basedir).resolve()
    path_resolved = Path(path).resolve()

    return path_resolved.exists() and path_resolved.parts[: len(base_dir_resolved.parts)] == base_dir_resolved.parts


def check_imshow(warn=False):
    """Check if environment supports image displays."""
    try:
        if LINUX:
            assert not IS_COLAB and not IS_KAGGLE
            assert "DISPLAY" in os.environ, "The DISPLAY environment variable isn't set."
        cv2.imshow("test", np.zeros((8, 8, 3), dtype=np.uint8))  # show a small 8-pixel image
        cv2.waitKey(1)
        cv2.destroyAllWindows()
        cv2.waitKey(1)
        return True
    except Exception as e:
        if warn:
            LOGGER.warning(f"WARNING ⚠️ Environment does not support cv2.imshow() or PIL Image.show()\n{e}")
        return False


def check_yolo(verbose=True, device=""):
    """Return a human-readable YOLO software and hardware summary."""
    import psutil

    from ultralytics.utils.torch_utils import select_device

    if IS_JUPYTER:
        if check_requirements("wandb", install=False):
            os.system("pip uninstall -y wandb")  # uninstall wandb: unwanted account creation prompt with infinite hang
        if IS_COLAB:
            shutil.rmtree("sample_data", ignore_errors=True)  # remove colab /sample_data directory

    if verbose:
        # System info
        gib = 1 << 30  # bytes per GiB
        ram = psutil.virtual_memory().total
        total, used, free = shutil.disk_usage("/")
        s = f"({os.cpu_count()} CPUs, {ram / gib:.1f} GB RAM, {(total - free) / gib:.1f}/{total / gib:.1f} GB disk)"
        with contextlib.suppress(Exception):  # clear display if ipython is installed
            from IPython import display

            display.clear_output()
    else:
        s = ""

    select_device(device=device, newline=False)
    LOGGER.info(f"Setup complete ✅ {s}")


def collect_system_info():
    """Collect and print relevant system information including OS, Python, RAM, CPU, and CUDA."""

    import psutil

    from ultralytics.utils import ENVIRONMENT, IS_GIT_DIR
    from ultralytics.utils.torch_utils import get_cpu_info

    ram_info = psutil.virtual_memory().total / (1024**3)  # Convert bytes to GB
    check_yolo()
    LOGGER.info(
        f"\n{'OS':<20}{platform.platform()}\n"
        f"{'Environment':<20}{ENVIRONMENT}\n"
        f"{'Python':<20}{PYTHON_VERSION}\n"
        f"{'Install':<20}{'git' if IS_GIT_DIR else 'pip' if IS_PIP_PACKAGE else 'other'}\n"
        f"{'RAM':<20}{ram_info:.2f} GB\n"
        f"{'CPU':<20}{get_cpu_info()}\n"
        f"{'CUDA':<20}{torch.version.cuda if torch and torch.cuda.is_available() else None}\n"
    )

    for r in parse_requirements(package="ultralytics"):
        try:
            current = metadata.version(r.name)
            is_met = "✅ " if check_version(current, str(r.specifier), hard=True) else "❌ "
        except metadata.PackageNotFoundError:
            current = "(not installed)"
            is_met = "❌ "
        LOGGER.info(f"{r.name:<20}{is_met}{current}{r.specifier}")

    if is_github_action_running():
        LOGGER.info(
            f"\nRUNNER_OS: {os.getenv('RUNNER_OS')}\n"
            f"GITHUB_EVENT_NAME: {os.getenv('GITHUB_EVENT_NAME')}\n"
            f"GITHUB_WORKFLOW: {os.getenv('GITHUB_WORKFLOW')}\n"
            f"GITHUB_ACTOR: {os.getenv('GITHUB_ACTOR')}\n"
            f"GITHUB_REPOSITORY: {os.getenv('GITHUB_REPOSITORY')}\n"
            f"GITHUB_REPOSITORY_OWNER: {os.getenv('GITHUB_REPOSITORY_OWNER')}\n"
        )


def check_amp(model):
    """
    This function checks the PyTorch Automatic Mixed Precision (AMP) functionality of a YOLOv8 model. If the checks
    fail, it means there are anomalies with AMP on the system that may cause NaN losses or zero-mAP results, so AMP will
    be disabled during training.

    Args:
        model (nn.Module): A YOLOv8 model instance.

    Example:
        ```python
        from ultralytics import YOLO
        from ultralytics.utils.checks import check_amp

        model = YOLO('yolov8n.pt').model.cuda()
        check_amp(model)
        ```

    Returns:
        (bool): Returns True if the AMP functionality works correctly with YOLOv8 model, else False.
    """
    from ultralytics.utils.torch_utils import autocast

    device = next(model.parameters()).device  # get model device
    if device.type in {"cpu", "mps"}:
        return False  # AMP only used on CUDA devices

    def amp_allclose(m, im):
        """All close FP32 vs AMP results."""
        a = m(im, device=device, verbose=False)[0].boxes.data  # FP32 inference
        with autocast(enabled=True):
            b = m(im, device=device, verbose=False)[0].boxes.data  # AMP inference
        del m
        return a.shape == b.shape and torch.allclose(a, b.float(), atol=0.5)  # close to 0.5 absolute tolerance

    im = ASSETS / "bus.jpg"  # image to check
    prefix = colorstr("AMP: ")
    LOGGER.info(f"{prefix}running Automatic Mixed Precision (AMP) checks with YOLOv8n...")
    warning_msg = "Setting 'amp=True'. If you experience zero-mAP or NaN losses you can disable AMP with amp=False."
    try:
        from ultralytics import YOLO

        assert amp_allclose(YOLO("yolov8n.pt"), im)
        LOGGER.info(f"{prefix}checks passed ✅")
    except ConnectionError:
        LOGGER.warning(f"{prefix}checks skipped ⚠️, offline and unable to download YOLOv8n. {warning_msg}")
    except (AttributeError, ModuleNotFoundError):
        LOGGER.warning(
            f"{prefix}checks skipped ⚠️. "
            f"Unable to load YOLOv8n due to possible Ultralytics package modifications. {warning_msg}"
        )
    except AssertionError:
        LOGGER.warning(
            f"{prefix}checks failed ❌. Anomalies were detected with AMP on your system that may lead to "
            f"NaN losses or zero-mAP results, so AMP will be disabled during training."
        )
        return False
    return True


def git_describe(path=ROOT):  # path must be a directory
    """Return human-readable git description, i.e. v5.0-5-g3e25f1e https://git-scm.com/docs/git-describe."""
    with contextlib.suppress(Exception):
        return subprocess.check_output(f"git -C {path} describe --tags --long --always", shell=True).decode()[:-1]
    return ""


def print_args(args: Optional[dict] = None, show_file=True, show_func=False):
    """Print function arguments (optional args dict)."""

    def strip_auth(v):
        """Clean longer Ultralytics HUB URLs by stripping potential authentication information."""
        return clean_url(v) if (isinstance(v, str) and v.startswith("http") and len(v) > 100) else v

    x = inspect.currentframe().f_back  # previous frame
    file, _, func, _, _ = inspect.getframeinfo(x)
    if args is None:  # get args automatically
        args, _, _, frm = inspect.getargvalues(x)
        args = {k: v for k, v in frm.items() if k in args}
    try:
        file = Path(file).resolve().relative_to(ROOT).with_suffix("")
    except ValueError:
        file = Path(file).stem
    s = (f"{file}: " if show_file else "") + (f"{func}: " if show_func else "")
    LOGGER.info(colorstr(s) + ", ".join(f"{k}={strip_auth(v)}" for k, v in args.items()))


def cuda_device_count() -> int:
    """
    Get the number of NVIDIA GPUs available in the environment.

    Returns:
        (int): The number of NVIDIA GPUs available.
    """
    try:
        # Run the nvidia-smi command and capture its output
        output = subprocess.check_output(
            ["nvidia-smi", "--query-gpu=count", "--format=csv,noheader,nounits"], encoding="utf-8"
        )

        # Take the first line and strip any leading/trailing white space
        first_line = output.strip().split("\n")[0]

        return int(first_line)
    except (subprocess.CalledProcessError, FileNotFoundError, ValueError):
        # If the command fails, nvidia-smi is not found, or output is not an integer, assume no GPUs are available
        return 0


def cuda_is_available() -> bool:
    """
    Check if CUDA is available in the environment.

    Returns:
        (bool): True if one or more NVIDIA GPUs are available, False otherwise.
    """
    return cuda_device_count() > 0


# Define constants
IS_PYTHON_MINIMUM_3_10 = check_python("3.10", hard=False)
IS_PYTHON_3_12 = PYTHON_VERSION.startswith("3.12")
>>>>>>> 9f22f451
<|MERGE_RESOLUTION|>--- conflicted
+++ resolved
@@ -1,4 +1,3 @@
-<<<<<<< HEAD
 # Ultralytics YOLO 🚀, AGPL-3.0 license
 
 import contextlib
@@ -485,749 +484,6 @@
         return model
 
 
-def check_file(file, suffix="", download=True, hard=True):
-    """Search/download file (if necessary) and return path."""
-    check_suffix(file, suffix)  # optional
-    file = str(file).strip()  # convert to string and strip spaces
-    file = check_yolov5u_filename(file)  # yolov5n -> yolov5nu
-    if (
-        not file
-        or ("://" not in file and Path(file).exists())  # '://' check required in Windows Python<3.10
-        or file.lower().startswith("grpc://")
-    ):  # file exists or gRPC Triton images
-        return file
-    elif download and file.lower().startswith(("https://", "http://", "rtsp://", "rtmp://", "tcp://")):  # download
-        url = file  # warning: Pathlib turns :// -> :/
-        file = url2file(file)  # '%2F' to '/', split https://url.com/file.txt?auth
-        if Path(file).exists():
-            LOGGER.info(f"Found {clean_url(url)} locally at {file}")  # file already exists
-        else:
-            downloads.safe_download(url=url, file=file, unzip=False)
-        return file
-    else:  # search
-        files = glob.glob(str(ROOT / "**" / file), recursive=True) or glob.glob(str(ROOT.parent / file))  # find file
-        if not files and hard:
-            raise FileNotFoundError(f"'{file}' does not exist")
-        elif len(files) > 1 and hard:
-            raise FileNotFoundError(f"Multiple files match '{file}', specify exact path: {files}")
-        return files[0] if len(files) else []  # return file
-
-
-def check_yaml(file, suffix=(".yaml", ".yml"), hard=True):
-    """Search/download YAML file (if necessary) and return path, checking suffix."""
-    return check_file(file, suffix, hard=hard)
-
-
-def check_is_path_safe(basedir, path):
-    """
-    Check if the resolved path is under the intended directory to prevent path traversal.
-
-    Args:
-        basedir (Path | str): The intended directory.
-        path (Path | str): The path to check.
-
-    Returns:
-        (bool): True if the path is safe, False otherwise.
-    """
-    base_dir_resolved = Path(basedir).resolve()
-    path_resolved = Path(path).resolve()
-
-    return path_resolved.exists() and path_resolved.parts[: len(base_dir_resolved.parts)] == base_dir_resolved.parts
-
-
-def check_imshow(warn=False):
-    """Check if environment supports image displays."""
-    try:
-        if LINUX:
-            assert not IS_COLAB and not IS_KAGGLE
-            assert "DISPLAY" in os.environ, "The DISPLAY environment variable isn't set."
-        cv2.imshow("test", np.zeros((8, 8, 3), dtype=np.uint8))  # show a small 8-pixel image
-        cv2.waitKey(1)
-        cv2.destroyAllWindows()
-        cv2.waitKey(1)
-        return True
-    except Exception as e:
-        if warn:
-            LOGGER.warning(f"WARNING ⚠️ Environment does not support cv2.imshow() or PIL Image.show()\n{e}")
-        return False
-
-
-def check_yolo(verbose=True, device=""):
-    """Return a human-readable YOLO software and hardware summary."""
-    import psutil
-
-    from ultralytics.utils.torch_utils import select_device
-
-    if IS_JUPYTER:
-        if check_requirements("wandb", install=False):
-            os.system("pip uninstall -y wandb")  # uninstall wandb: unwanted account creation prompt with infinite hang
-        if IS_COLAB:
-            shutil.rmtree("sample_data", ignore_errors=True)  # remove colab /sample_data directory
-
-    if verbose:
-        # System info
-        gib = 1 << 30  # bytes per GiB
-        ram = psutil.virtual_memory().total
-        total, used, free = shutil.disk_usage("/")
-        s = f"({os.cpu_count()} CPUs, {ram / gib:.1f} GB RAM, {(total - free) / gib:.1f}/{total / gib:.1f} GB disk)"
-        with contextlib.suppress(Exception):  # clear display if ipython is installed
-            from IPython import display
-
-            display.clear_output()
-    else:
-        s = ""
-
-    select_device(device=device, newline=False)
-    LOGGER.info(f"Setup complete ✅ {s}")
-
-
-def collect_system_info():
-    """Collect and print relevant system information including OS, Python, RAM, CPU, and CUDA."""
-
-    import psutil
-
-    from ultralytics.utils import ENVIRONMENT, IS_GIT_DIR
-    from ultralytics.utils.torch_utils import get_cpu_info
-
-    ram_info = psutil.virtual_memory().total / (1024**3)  # Convert bytes to GB
-    check_yolo()
-    LOGGER.info(
-        f"\n{'OS':<20}{platform.platform()}\n"
-        f"{'Environment':<20}{ENVIRONMENT}\n"
-        f"{'Python':<20}{PYTHON_VERSION}\n"
-        f"{'Install':<20}{'git' if IS_GIT_DIR else 'pip' if IS_PIP_PACKAGE else 'other'}\n"
-        f"{'RAM':<20}{ram_info:.2f} GB\n"
-        f"{'CPU':<20}{get_cpu_info()}\n"
-        f"{'CUDA':<20}{torch.version.cuda if torch and torch.cuda.is_available() else None}\n"
-    )
-
-    for r in parse_requirements(package="ultralytics"):
-        try:
-            current = metadata.version(r.name)
-            is_met = "✅ " if check_version(current, str(r.specifier), hard=True) else "❌ "
-        except metadata.PackageNotFoundError:
-            current = "(not installed)"
-            is_met = "❌ "
-        LOGGER.info(f"{r.name:<20}{is_met}{current}{r.specifier}")
-
-    if is_github_action_running():
-        LOGGER.info(
-            f"\nRUNNER_OS: {os.getenv('RUNNER_OS')}\n"
-            f"GITHUB_EVENT_NAME: {os.getenv('GITHUB_EVENT_NAME')}\n"
-            f"GITHUB_WORKFLOW: {os.getenv('GITHUB_WORKFLOW')}\n"
-            f"GITHUB_ACTOR: {os.getenv('GITHUB_ACTOR')}\n"
-            f"GITHUB_REPOSITORY: {os.getenv('GITHUB_REPOSITORY')}\n"
-            f"GITHUB_REPOSITORY_OWNER: {os.getenv('GITHUB_REPOSITORY_OWNER')}\n"
-        )
-
-
-def check_amp(model):
-    """
-    This function checks the PyTorch Automatic Mixed Precision (AMP) functionality of a YOLOv8 model. If the checks
-    fail, it means there are anomalies with AMP on the system that may cause NaN losses or zero-mAP results, so AMP will
-    be disabled during training.
-
-    Args:
-        model (nn.Module): A YOLOv8 model instance.
-
-    Example:
-        ```python
-        from ultralytics import YOLO
-        from ultralytics.utils.checks import check_amp
-
-        model = YOLO('yolov8n.pt').model.cuda()
-        check_amp(model)
-        ```
-
-    Returns:
-        (bool): Returns True if the AMP functionality works correctly with YOLOv8 model, else False.
-    """
-    device = next(model.parameters()).device  # get model device
-    if device.type in {"cpu", "mps"}:
-        return False  # AMP only used on CUDA devices
-
-    def amp_allclose(m, im):
-        """All close FP32 vs AMP results."""
-        a = m(im, device=device, verbose=False)[0].boxes.data  # FP32 inference
-        with torch.cuda.amp.autocast(True):
-            b = m(im, device=device, verbose=False)[0].boxes.data  # AMP inference
-        del m
-        return a.shape == b.shape and torch.allclose(a, b.float(), atol=0.5)  # close to 0.5 absolute tolerance
-
-    im = ASSETS / "bus.jpg"  # image to check
-    prefix = colorstr("AMP: ")
-    LOGGER.info(f"{prefix}running Automatic Mixed Precision (AMP) checks with YOLOv8n...")
-    warning_msg = "Setting 'amp=True'. If you experience zero-mAP or NaN losses you can disable AMP with amp=False."
-    try:
-        from ultralytics import YOLO
-
-        assert amp_allclose(YOLO("yolov8n.pt"), im)
-        LOGGER.info(f"{prefix}checks passed ✅")
-    except ConnectionError:
-        LOGGER.warning(f"{prefix}checks skipped ⚠️, offline and unable to download YOLOv8n. {warning_msg}")
-    except (AttributeError, ModuleNotFoundError):
-        LOGGER.warning(
-            f"{prefix}checks skipped ⚠️. "
-            f"Unable to load YOLOv8n due to possible Ultralytics package modifications. {warning_msg}"
-        )
-    except AssertionError:
-        LOGGER.warning(
-            f"{prefix}checks failed ❌. Anomalies were detected with AMP on your system that may lead to "
-            f"NaN losses or zero-mAP results, so AMP will be disabled during training."
-        )
-        return False
-    return True
-
-
-def git_describe(path=ROOT):  # path must be a directory
-    """Return human-readable git description, i.e. v5.0-5-g3e25f1e https://git-scm.com/docs/git-describe."""
-    with contextlib.suppress(Exception):
-        return subprocess.check_output(f"git -C {path} describe --tags --long --always", shell=True).decode()[:-1]
-    return ""
-
-
-def print_args(args: Optional[dict] = None, show_file=True, show_func=False):
-    """Print function arguments (optional args dict)."""
-
-    def strip_auth(v):
-        """Clean longer Ultralytics HUB URLs by stripping potential authentication information."""
-        return clean_url(v) if (isinstance(v, str) and v.startswith("http") and len(v) > 100) else v
-
-    x = inspect.currentframe().f_back  # previous frame
-    file, _, func, _, _ = inspect.getframeinfo(x)
-    if args is None:  # get args automatically
-        args, _, _, frm = inspect.getargvalues(x)
-        args = {k: v for k, v in frm.items() if k in args}
-    try:
-        file = Path(file).resolve().relative_to(ROOT).with_suffix("")
-    except ValueError:
-        file = Path(file).stem
-    s = (f"{file}: " if show_file else "") + (f"{func}: " if show_func else "")
-    LOGGER.info(colorstr(s) + ", ".join(f"{k}={strip_auth(v)}" for k, v in args.items()))
-
-
-def cuda_device_count() -> int:
-    """
-    Get the number of NVIDIA GPUs available in the environment.
-
-    Returns:
-        (int): The number of NVIDIA GPUs available.
-    """
-    try:
-        # Run the nvidia-smi command and capture its output
-        output = subprocess.check_output(
-            ["nvidia-smi", "--query-gpu=count", "--format=csv,noheader,nounits"], encoding="utf-8"
-        )
-
-        # Take the first line and strip any leading/trailing white space
-        first_line = output.strip().split("\n")[0]
-
-        return int(first_line)
-    except (subprocess.CalledProcessError, FileNotFoundError, ValueError):
-        # If the command fails, nvidia-smi is not found, or output is not an integer, assume no GPUs are available
-        return 0
-
-
-def cuda_is_available() -> bool:
-    """
-    Check if CUDA is available in the environment.
-
-    Returns:
-        (bool): True if one or more NVIDIA GPUs are available, False otherwise.
-    """
-    return cuda_device_count() > 0
-
-
-# Define constants
-IS_PYTHON_MINIMUM_3_10 = check_python("3.10", hard=False)
-IS_PYTHON_3_12 = PYTHON_VERSION.startswith("3.12")
-=======
-# Ultralytics YOLO 🚀, AGPL-3.0 license
-
-import contextlib
-import glob
-import inspect
-import math
-import os
-import platform
-import re
-import shutil
-import subprocess
-import time
-from importlib import metadata
-from pathlib import Path
-from typing import Optional
-
-import cv2
-import numpy as np
-import requests
-import torch
-
-from ultralytics.utils import (
-    ASSETS,
-    AUTOINSTALL,
-    IS_COLAB,
-    IS_JUPYTER,
-    IS_KAGGLE,
-    IS_PIP_PACKAGE,
-    LINUX,
-    LOGGER,
-    ONLINE,
-    PYTHON_VERSION,
-    ROOT,
-    TORCHVISION_VERSION,
-    USER_CONFIG_DIR,
-    Retry,
-    SimpleNamespace,
-    ThreadingLocked,
-    TryExcept,
-    clean_url,
-    colorstr,
-    downloads,
-    emojis,
-    is_github_action_running,
-    url2file,
-)
-
-
-def parse_requirements(file_path=ROOT.parent / "requirements.txt", package=""):
-    """
-    Parse a requirements.txt file, ignoring lines that start with '#' and any text after '#'.
-
-    Args:
-        file_path (Path): Path to the requirements.txt file.
-        package (str, optional): Python package to use instead of requirements.txt file, i.e. package='ultralytics'.
-
-    Returns:
-        (List[Dict[str, str]]): List of parsed requirements as dictionaries with `name` and `specifier` keys.
-
-    Example:
-        ```python
-        from ultralytics.utils.checks import parse_requirements
-
-        parse_requirements(package='ultralytics')
-        ```
-    """
-
-    if package:
-        requires = [x for x in metadata.distribution(package).requires if "extra == " not in x]
-    else:
-        requires = Path(file_path).read_text().splitlines()
-
-    requirements = []
-    for line in requires:
-        line = line.strip()
-        if line and not line.startswith("#"):
-            line = line.split("#")[0].strip()  # ignore inline comments
-            match = re.match(r"([a-zA-Z0-9-_]+)\s*([<>!=~]+.*)?", line)
-            if match:
-                requirements.append(SimpleNamespace(name=match[1], specifier=match[2].strip() if match[2] else ""))
-
-    return requirements
-
-
-def parse_version(version="0.0.0") -> tuple:
-    """
-    Convert a version string to a tuple of integers, ignoring any extra non-numeric string attached to the version. This
-    function replaces deprecated 'pkg_resources.parse_version(v)'.
-
-    Args:
-        version (str): Version string, i.e. '2.0.1+cpu'
-
-    Returns:
-        (tuple): Tuple of integers representing the numeric part of the version and the extra string, i.e. (2, 0, 1)
-    """
-    try:
-        return tuple(map(int, re.findall(r"\d+", version)[:3]))  # '2.0.1+cpu' -> (2, 0, 1)
-    except Exception as e:
-        LOGGER.warning(f"WARNING ⚠️ failure for parse_version({version}), returning (0, 0, 0): {e}")
-        return 0, 0, 0
-
-
-def is_ascii(s) -> bool:
-    """
-    Check if a string is composed of only ASCII characters.
-
-    Args:
-        s (str): String to be checked.
-
-    Returns:
-        (bool): True if the string is composed only of ASCII characters, False otherwise.
-    """
-    # Convert list, tuple, None, etc. to string
-    s = str(s)
-
-    # Check if the string is composed of only ASCII characters
-    return all(ord(c) < 128 for c in s)
-
-
-def check_imgsz(imgsz, stride=32, min_dim=1, max_dim=2, floor=0):
-    """
-    Verify image size is a multiple of the given stride in each dimension. If the image size is not a multiple of the
-    stride, update it to the nearest multiple of the stride that is greater than or equal to the given floor value.
-
-    Args:
-        imgsz (int | cList[int]): Image size.
-        stride (int): Stride value.
-        min_dim (int): Minimum number of dimensions.
-        max_dim (int): Maximum number of dimensions.
-        floor (int): Minimum allowed value for image size.
-
-    Returns:
-        (List[int]): Updated image size.
-    """
-    # Convert stride to integer if it is a tensor
-    stride = int(stride.max() if isinstance(stride, torch.Tensor) else stride)
-
-    # Convert image size to list if it is an integer
-    if isinstance(imgsz, int):
-        imgsz = [imgsz]
-    elif isinstance(imgsz, (list, tuple)):
-        imgsz = list(imgsz)
-    elif isinstance(imgsz, str):  # i.e. '640' or '[640,640]'
-        imgsz = [int(imgsz)] if imgsz.isnumeric() else eval(imgsz)
-    else:
-        raise TypeError(
-            f"'imgsz={imgsz}' is of invalid type {type(imgsz).__name__}. "
-            f"Valid imgsz types are int i.e. 'imgsz=640' or list i.e. 'imgsz=[640,640]'"
-        )
-
-    # Apply max_dim
-    if len(imgsz) > max_dim:
-        msg = (
-            "'train' and 'val' imgsz must be an integer, while 'predict' and 'export' imgsz may be a [h, w] list "
-            "or an integer, i.e. 'yolo export imgsz=640,480' or 'yolo export imgsz=640'"
-        )
-        if max_dim != 1:
-            raise ValueError(f"imgsz={imgsz} is not a valid image size. {msg}")
-        LOGGER.warning(f"WARNING ⚠️ updating to 'imgsz={max(imgsz)}'. {msg}")
-        imgsz = [max(imgsz)]
-    # Make image size a multiple of the stride
-    sz = [max(math.ceil(x / stride) * stride, floor) for x in imgsz]
-
-    # Print warning message if image size was updated
-    if sz != imgsz:
-        LOGGER.warning(f"WARNING ⚠️ imgsz={imgsz} must be multiple of max stride {stride}, updating to {sz}")
-
-    # Add missing dimensions if necessary
-    sz = [sz[0], sz[0]] if min_dim == 2 and len(sz) == 1 else sz[0] if min_dim == 1 and len(sz) == 1 else sz
-
-    return sz
-
-
-def check_version(
-    current: str = "0.0.0",
-    required: str = "0.0.0",
-    name: str = "version",
-    hard: bool = False,
-    verbose: bool = False,
-    msg: str = "",
-) -> bool:
-    """
-    Check current version against the required version or range.
-
-    Args:
-        current (str): Current version or package name to get version from.
-        required (str): Required version or range (in pip-style format).
-        name (str, optional): Name to be used in warning message.
-        hard (bool, optional): If True, raise an AssertionError if the requirement is not met.
-        verbose (bool, optional): If True, print warning message if requirement is not met.
-        msg (str, optional): Extra message to display if verbose.
-
-    Returns:
-        (bool): True if requirement is met, False otherwise.
-
-    Example:
-        ```python
-        # Check if current version is exactly 22.04
-        check_version(current='22.04', required='==22.04')
-
-        # Check if current version is greater than or equal to 22.04
-        check_version(current='22.10', required='22.04')  # assumes '>=' inequality if none passed
-
-        # Check if current version is less than or equal to 22.04
-        check_version(current='22.04', required='<=22.04')
-
-        # Check if current version is between 20.04 (inclusive) and 22.04 (exclusive)
-        check_version(current='21.10', required='>20.04,<22.04')
-        ```
-    """
-    if not current:  # if current is '' or None
-        LOGGER.warning(f"WARNING ⚠️ invalid check_version({current}, {required}) requested, please check values.")
-        return True
-    elif not current[0].isdigit():  # current is package name rather than version string, i.e. current='ultralytics'
-        try:
-            name = current  # assigned package name to 'name' arg
-            current = metadata.version(current)  # get version string from package name
-        except metadata.PackageNotFoundError as e:
-            if hard:
-                raise ModuleNotFoundError(emojis(f"WARNING ⚠️ {current} package is required but not installed")) from e
-            else:
-                return False
-
-    if not required:  # if required is '' or None
-        return True
-
-    op = ""
-    version = ""
-    result = True
-    c = parse_version(current)  # '1.2.3' -> (1, 2, 3)
-    for r in required.strip(",").split(","):
-        op, version = re.match(r"([^0-9]*)([\d.]+)", r).groups()  # split '>=22.04' -> ('>=', '22.04')
-        v = parse_version(version)  # '1.2.3' -> (1, 2, 3)
-        if op == "==" and c != v:
-            result = False
-        elif op == "!=" and c == v:
-            result = False
-        elif op in {">=", ""} and not (c >= v):  # if no constraint passed assume '>=required'
-            result = False
-        elif op == "<=" and not (c <= v):
-            result = False
-        elif op == ">" and not (c > v):
-            result = False
-        elif op == "<" and not (c < v):
-            result = False
-    if not result:
-        warning = f"WARNING ⚠️ {name}{op}{version} is required, but {name}=={current} is currently installed {msg}"
-        if hard:
-            raise ModuleNotFoundError(emojis(warning))  # assert version requirements met
-        if verbose:
-            LOGGER.warning(warning)
-    return result
-
-
-def check_latest_pypi_version(package_name="ultralytics"):
-    """
-    Returns the latest version of a PyPI package without downloading or installing it.
-
-    Parameters:
-        package_name (str): The name of the package to find the latest version for.
-
-    Returns:
-        (str): The latest version of the package.
-    """
-    with contextlib.suppress(Exception):
-        requests.packages.urllib3.disable_warnings()  # Disable the InsecureRequestWarning
-        response = requests.get(f"https://pypi.org/pypi/{package_name}/json", timeout=3)
-        if response.status_code == 200:
-            return response.json()["info"]["version"]
-
-
-def check_pip_update_available():
-    """
-    Checks if a new version of the ultralytics package is available on PyPI.
-
-    Returns:
-        (bool): True if an update is available, False otherwise.
-    """
-    if ONLINE and IS_PIP_PACKAGE:
-        with contextlib.suppress(Exception):
-            from ultralytics import __version__
-
-            latest = check_latest_pypi_version()
-            if check_version(__version__, f"<{latest}"):  # check if current version is < latest version
-                LOGGER.info(
-                    f"New https://pypi.org/project/ultralytics/{latest} available 😃 "
-                    f"Update with 'pip install -U ultralytics'"
-                )
-                return True
-    return False
-
-
-@ThreadingLocked()
-def check_font(font="Arial.ttf"):
-    """
-    Find font locally or download to user's configuration directory if it does not already exist.
-
-    Args:
-        font (str): Path or name of font.
-
-    Returns:
-        file (Path): Resolved font file path.
-    """
-    from matplotlib import font_manager
-
-    # Check USER_CONFIG_DIR
-    name = Path(font).name
-    file = USER_CONFIG_DIR / name
-    if file.exists():
-        return file
-
-    # Check system fonts
-    matches = [s for s in font_manager.findSystemFonts() if font in s]
-    if any(matches):
-        return matches[0]
-
-    # Download to USER_CONFIG_DIR if missing
-    url = f"https://github.com/ultralytics/assets/releases/download/v0.0.0/{name}"
-    if downloads.is_url(url, check=True):
-        downloads.safe_download(url=url, file=file)
-        return file
-
-
-def check_python(minimum: str = "3.8.0", hard: bool = True) -> bool:
-    """
-    Check current python version against the required minimum version.
-
-    Args:
-        minimum (str): Required minimum version of python.
-        hard (bool, optional): If True, raise an AssertionError if the requirement is not met.
-
-    Returns:
-        (bool): Whether the installed Python version meets the minimum constraints.
-    """
-    return check_version(PYTHON_VERSION, minimum, name="Python", hard=hard)
-
-
-@TryExcept()
-def check_requirements(requirements=ROOT.parent / "requirements.txt", exclude=(), install=True, cmds=""):
-    """
-    Check if installed dependencies meet YOLOv8 requirements and attempt to auto-update if needed.
-
-    Args:
-        requirements (Union[Path, str, List[str]]): Path to a requirements.txt file, a single package requirement as a
-            string, or a list of package requirements as strings.
-        exclude (Tuple[str]): Tuple of package names to exclude from checking.
-        install (bool): If True, attempt to auto-update packages that don't meet requirements.
-        cmds (str): Additional commands to pass to the pip install command when auto-updating.
-
-    Example:
-        ```python
-        from ultralytics.utils.checks import check_requirements
-
-        # Check a requirements.txt file
-        check_requirements('path/to/requirements.txt')
-
-        # Check a single package
-        check_requirements('ultralytics>=8.0.0')
-
-        # Check multiple packages
-        check_requirements(['numpy', 'ultralytics>=8.0.0'])
-        ```
-    """
-
-    prefix = colorstr("red", "bold", "requirements:")
-    check_python()  # check python version
-    check_torchvision()  # check torch-torchvision compatibility
-    if isinstance(requirements, Path):  # requirements.txt file
-        file = requirements.resolve()
-        assert file.exists(), f"{prefix} {file} not found, check failed."
-        requirements = [f"{x.name}{x.specifier}" for x in parse_requirements(file) if x.name not in exclude]
-    elif isinstance(requirements, str):
-        requirements = [requirements]
-
-    pkgs = []
-    for r in requirements:
-        r_stripped = r.split("/")[-1].replace(".git", "")  # replace git+https://org/repo.git -> 'repo'
-        match = re.match(r"([a-zA-Z0-9-_]+)([<>!=~]+.*)?", r_stripped)
-        name, required = match[1], match[2].strip() if match[2] else ""
-        try:
-            assert check_version(metadata.version(name), required)  # exception if requirements not met
-        except (AssertionError, metadata.PackageNotFoundError):
-            pkgs.append(r)
-
-    @Retry(times=2, delay=1)
-    def attempt_install(packages, commands):
-        """Attempt pip install command with retries on failure."""
-        return subprocess.check_output(f"pip install --no-cache-dir {packages} {commands}", shell=True).decode()
-
-    s = " ".join(f'"{x}"' for x in pkgs)  # console string
-    if s:
-        if install and AUTOINSTALL:  # check environment variable
-            n = len(pkgs)  # number of packages updates
-            LOGGER.info(f"{prefix} Ultralytics requirement{'s' * (n > 1)} {pkgs} not found, attempting AutoUpdate...")
-            try:
-                t = time.time()
-                assert ONLINE, "AutoUpdate skipped (offline)"
-                LOGGER.info(attempt_install(s, cmds))
-                dt = time.time() - t
-                LOGGER.info(
-                    f"{prefix} AutoUpdate success ✅ {dt:.1f}s, installed {n} package{'s' * (n > 1)}: {pkgs}\n"
-                    f"{prefix} ⚠️ {colorstr('bold', 'Restart runtime or rerun command for updates to take effect')}\n"
-                )
-            except Exception as e:
-                LOGGER.warning(f"{prefix} ❌ {e}")
-                return False
-        else:
-            return False
-
-    return True
-
-
-def check_torchvision():
-    """
-    Checks the installed versions of PyTorch and Torchvision to ensure they're compatible.
-
-    This function checks the installed versions of PyTorch and Torchvision, and warns if they're incompatible according
-    to the provided compatibility table based on:
-    https://github.com/pytorch/vision#installation.
-
-    The compatibility table is a dictionary where the keys are PyTorch versions and the values are lists of compatible
-    Torchvision versions.
-    """
-
-    # Compatibility table
-    compatibility_table = {
-        "2.3": ["0.18"],
-        "2.2": ["0.17"],
-        "2.1": ["0.16"],
-        "2.0": ["0.15"],
-        "1.13": ["0.14"],
-        "1.12": ["0.13"],
-    }
-
-    # Extract only the major and minor versions
-    v_torch = ".".join(torch.__version__.split("+")[0].split(".")[:2])
-    if v_torch in compatibility_table:
-        compatible_versions = compatibility_table[v_torch]
-        v_torchvision = ".".join(TORCHVISION_VERSION.split("+")[0].split(".")[:2])
-        if all(v_torchvision != v for v in compatible_versions):
-            print(
-                f"WARNING ⚠️ torchvision=={v_torchvision} is incompatible with torch=={v_torch}.\n"
-                f"Run 'pip install torchvision=={compatible_versions[0]}' to fix torchvision or "
-                "'pip install -U torch torchvision' to update both.\n"
-                "For a full compatibility table see https://github.com/pytorch/vision#installation"
-            )
-
-
-def check_suffix(file="yolov8n.pt", suffix=".pt", msg=""):
-    """Check file(s) for acceptable suffix."""
-    if file and suffix:
-        if isinstance(suffix, str):
-            suffix = (suffix,)
-        for f in file if isinstance(file, (list, tuple)) else [file]:
-            s = Path(f).suffix.lower().strip()  # file suffix
-            if len(s):
-                assert s in suffix, f"{msg}{f} acceptable suffix is {suffix}, not {s}"
-
-
-def check_yolov5u_filename(file: str, verbose: bool = True):
-    """Replace legacy YOLOv5 filenames with updated YOLOv5u filenames."""
-    if "yolov3" in file or "yolov5" in file:
-        if "u.yaml" in file:
-            file = file.replace("u.yaml", ".yaml")  # i.e. yolov5nu.yaml -> yolov5n.yaml
-        elif ".pt" in file and "u" not in file:
-            original_file = file
-            file = re.sub(r"(.*yolov5([nsmlx]))\.pt", "\\1u.pt", file)  # i.e. yolov5n.pt -> yolov5nu.pt
-            file = re.sub(r"(.*yolov5([nsmlx])6)\.pt", "\\1u.pt", file)  # i.e. yolov5n6.pt -> yolov5n6u.pt
-            file = re.sub(r"(.*yolov3(|-tiny|-spp))\.pt", "\\1u.pt", file)  # i.e. yolov3-spp.pt -> yolov3-sppu.pt
-            if file != original_file and verbose:
-                LOGGER.info(
-                    f"PRO TIP 💡 Replace 'model={original_file}' with new 'model={file}'.\nYOLOv5 'u' models are "
-                    f"trained with https://github.com/ultralytics/ultralytics and feature improved performance vs "
-                    f"standard YOLOv5 models trained with https://github.com/ultralytics/yolov5.\n"
-                )
-    return file
-
-
-def check_model_file_from_stem(model="yolov8n"):
-    """Return a model filename from a valid model stem."""
-    if model and not Path(model).suffix and Path(model).stem in downloads.GITHUB_ASSETS_STEMS:
-        return Path(model).with_suffix(".pt")  # add suffix, i.e. yolov8n -> yolov8n.pt
-    else:
-        return model
-
-
 def check_file(file, suffix="", download=True, download_dir=".", hard=True):
     """Search/download file (if necessary) and return path."""
     check_suffix(file, suffix)  # optional
@@ -1485,5 +741,4 @@
 
 # Define constants
 IS_PYTHON_MINIMUM_3_10 = check_python("3.10", hard=False)
-IS_PYTHON_3_12 = PYTHON_VERSION.startswith("3.12")
->>>>>>> 9f22f451
+IS_PYTHON_3_12 = PYTHON_VERSION.startswith("3.12")