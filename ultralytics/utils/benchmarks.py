--- conflicted
+++ resolved
@@ -1,4 +1,3 @@
-<<<<<<< HEAD
 # Ultralytics YOLO 🚀, AGPL-3.0 license
 """
 Benchmark a YOLO model formats for speed and accuracy.
@@ -101,9 +100,11 @@
                 assert not is_end2end, "End-to-end models not supported by CoreML and TF.js yet"
             if i in {3, 5}:  # CoreML and OpenVINO
                 assert not IS_PYTHON_3_12, "CoreML and OpenVINO not supported on Python 3.12"
-            if i in {6, 7, 8, 9, 10}:  # All TF formats
+            if i in {6, 7, 8}:  # TF SavedModel, TF GraphDef, and TFLite
                 assert not isinstance(model, YOLOWorld), "YOLOWorldv2 TensorFlow exports not supported by onnx2tf yet"
-                assert not is_end2end, "End-to-end models not supported by onnx2tf yet"
+            if i in {9, 10}:  # TF EdgeTPU and TF.js
+                assert not isinstance(model, YOLOWorld), "YOLOWorldv2 TensorFlow exports not supported by onnx2tf yet"
+                assert not is_end2end, "End-to-end models not supported by TF EdgeTPU and TF.js yet"
             if i in {11}:  # Paddle
                 assert not isinstance(model, YOLOWorld), "YOLOWorldv2 Paddle exports not supported yet"
                 assert not is_end2end, "End-to-end models not supported by PaddlePaddle yet"
@@ -165,6 +166,8 @@
 
 
 class RF100Benchmark:
+    """Benchmark YOLO model performance across formats for speed and accuracy."""
+
     def __init__(self):
         """Function for initialization of RF100Benchmark."""
         self.ds_names = []
@@ -529,541 +532,4 @@
         print(f"\n\n{header}")
         print(separator)
         for row in table_rows:
-            print(row)
-=======
-# Ultralytics YOLO 🚀, AGPL-3.0 license
-"""
-Benchmark a YOLO model formats for speed and accuracy.
-
-Usage:
-    from ultralytics.utils.benchmarks import ProfileModels, benchmark
-    ProfileModels(['yolov8n.yaml', 'yolov8s.yaml']).profile()
-    benchmark(model='yolov8n.pt', imgsz=160)
-
-Format                  | `format=argument`         | Model
----                     | ---                       | ---
-PyTorch                 | -                         | yolov8n.pt
-TorchScript             | `torchscript`             | yolov8n.torchscript
-ONNX                    | `onnx`                    | yolov8n.onnx
-OpenVINO                | `openvino`                | yolov8n_openvino_model/
-TensorRT                | `engine`                  | yolov8n.engine
-CoreML                  | `coreml`                  | yolov8n.mlpackage
-TensorFlow SavedModel   | `saved_model`             | yolov8n_saved_model/
-TensorFlow GraphDef     | `pb`                      | yolov8n.pb
-TensorFlow Lite         | `tflite`                  | yolov8n.tflite
-TensorFlow Edge TPU     | `edgetpu`                 | yolov8n_edgetpu.tflite
-TensorFlow.js           | `tfjs`                    | yolov8n_web_model/
-PaddlePaddle            | `paddle`                  | yolov8n_paddle_model/
-NCNN                    | `ncnn`                    | yolov8n_ncnn_model/
-"""
-
-import glob
-import os
-import platform
-import re
-import shutil
-import time
-from pathlib import Path
-
-import numpy as np
-import torch.cuda
-import yaml
-
-from ultralytics import YOLO, YOLOWorld
-from ultralytics.cfg import TASK2DATA, TASK2METRIC
-from ultralytics.engine.exporter import export_formats
-from ultralytics.utils import ARM64, ASSETS, IS_JETSON, IS_RASPBERRYPI, LINUX, LOGGER, MACOS, TQDM, WEIGHTS_DIR
-from ultralytics.utils.checks import IS_PYTHON_3_12, check_requirements, check_yolo
-from ultralytics.utils.downloads import safe_download
-from ultralytics.utils.files import file_size
-from ultralytics.utils.torch_utils import select_device
-
-
-def benchmark(
-    model=WEIGHTS_DIR / "yolov8n.pt", data=None, imgsz=160, half=False, int8=False, device="cpu", verbose=False
-):
-    """
-    Benchmark a YOLO model across different formats for speed and accuracy.
-
-    Args:
-        model (str | Path | optional): Path to the model file or directory. Default is
-            Path(SETTINGS['weights_dir']) / 'yolov8n.pt'.
-        data (str, optional): Dataset to evaluate on, inherited from TASK2DATA if not passed. Default is None.
-        imgsz (int, optional): Image size for the benchmark. Default is 160.
-        half (bool, optional): Use half-precision for the model if True. Default is False.
-        int8 (bool, optional): Use int8-precision for the model if True. Default is False.
-        device (str, optional): Device to run the benchmark on, either 'cpu' or 'cuda'. Default is 'cpu'.
-        verbose (bool | float | optional): If True or a float, assert benchmarks pass with given metric.
-            Default is False.
-
-    Returns:
-        df (pandas.DataFrame): A pandas DataFrame with benchmark results for each format, including file size,
-            metric, and inference time.
-
-    Example:
-        ```python
-        from ultralytics.utils.benchmarks import benchmark
-
-        benchmark(model='yolov8n.pt', imgsz=640)
-        ```
-    """
-    import pandas as pd  # scope for faster 'import ultralytics'
-
-    pd.options.display.max_columns = 10
-    pd.options.display.width = 120
-    device = select_device(device, verbose=False)
-    if isinstance(model, (str, Path)):
-        model = YOLO(model)
-    is_end2end = getattr(model.model.model[-1], "end2end", False)
-
-    y = []
-    t0 = time.time()
-    for i, (name, format, suffix, cpu, gpu) in export_formats().iterrows():  # index, (name, format, suffix, CPU, GPU)
-        emoji, filename = "❌", None  # export defaults
-        try:
-            # Checks
-            if i == 7:  # TF GraphDef
-                assert model.task != "obb", "TensorFlow GraphDef not supported for OBB task"
-            elif i == 9:  # Edge TPU
-                assert LINUX and not ARM64, "Edge TPU export only supported on non-aarch64 Linux"
-            elif i in {5, 10}:  # CoreML and TF.js
-                assert MACOS or LINUX, "CoreML and TF.js export only supported on macOS and Linux"
-                assert not IS_RASPBERRYPI, "CoreML and TF.js export not supported on Raspberry Pi"
-                assert not IS_JETSON, "CoreML and TF.js export not supported on NVIDIA Jetson"
-                assert not is_end2end, "End-to-end models not supported by CoreML and TF.js yet"
-            if i in {3, 5}:  # CoreML and OpenVINO
-                assert not IS_PYTHON_3_12, "CoreML and OpenVINO not supported on Python 3.12"
-            if i in {6, 7, 8}:  # TF SavedModel, TF GraphDef, and TFLite
-                assert not isinstance(model, YOLOWorld), "YOLOWorldv2 TensorFlow exports not supported by onnx2tf yet"
-            if i in {9, 10}:  # TF EdgeTPU and TF.js
-                assert not isinstance(model, YOLOWorld), "YOLOWorldv2 TensorFlow exports not supported by onnx2tf yet"
-                assert not is_end2end, "End-to-end models not supported by TF EdgeTPU and TF.js yet"
-            if i in {11}:  # Paddle
-                assert not isinstance(model, YOLOWorld), "YOLOWorldv2 Paddle exports not supported yet"
-                assert not is_end2end, "End-to-end models not supported by PaddlePaddle yet"
-            if i in {12}:  # NCNN
-                assert not isinstance(model, YOLOWorld), "YOLOWorldv2 NCNN exports not supported yet"
-                assert not is_end2end, "End-to-end models not supported by NCNN yet"
-            if "cpu" in device.type:
-                assert cpu, "inference not supported on CPU"
-            if "cuda" in device.type:
-                assert gpu, "inference not supported on GPU"
-
-            # Export
-            if format == "-":
-                filename = model.ckpt_path or model.cfg
-                exported_model = model  # PyTorch format
-            else:
-                filename = model.export(imgsz=imgsz, format=format, half=half, int8=int8, device=device, verbose=False)
-                exported_model = YOLO(filename, task=model.task)
-                assert suffix in str(filename), "export failed"
-            emoji = "❎"  # indicates export succeeded
-
-            # Predict
-            assert model.task != "pose" or i != 7, "GraphDef Pose inference is not supported"
-            assert i not in {9, 10}, "inference not supported"  # Edge TPU and TF.js are unsupported
-            assert i != 5 or platform.system() == "Darwin", "inference only supported on macOS>=10.13"  # CoreML
-            exported_model.predict(ASSETS / "bus.jpg", imgsz=imgsz, device=device, half=half)
-
-            # Validate
-            data = data or TASK2DATA[model.task]  # task to dataset, i.e. coco8.yaml for task=detect
-            key = TASK2METRIC[model.task]  # task to metric, i.e. metrics/mAP50-95(B) for task=detect
-            results = exported_model.val(
-                data=data, batch=1, imgsz=imgsz, plots=False, device=device, half=half, int8=int8, verbose=False
-            )
-            metric, speed = results.results_dict[key], results.speed["inference"]
-            fps = round((1000 / speed), 2)  # frames per second
-            y.append([name, "✅", round(file_size(filename), 1), round(metric, 4), round(speed, 2), fps])
-        except Exception as e:
-            if verbose:
-                assert type(e) is AssertionError, f"Benchmark failure for {name}: {e}"
-            LOGGER.warning(f"ERROR ❌️ Benchmark failure for {name}: {e}")
-            y.append([name, emoji, round(file_size(filename), 1), None, None, None])  # mAP, t_inference
-
-    # Print results
-    check_yolo(device=device)  # print system info
-    df = pd.DataFrame(y, columns=["Format", "Status❔", "Size (MB)", key, "Inference time (ms/im)", "FPS"])
-
-    name = Path(model.ckpt_path).name
-    s = f"\nBenchmarks complete for {name} on {data} at imgsz={imgsz} ({time.time() - t0:.2f}s)\n{df}\n"
-    LOGGER.info(s)
-    with open("benchmarks.log", "a", errors="ignore", encoding="utf-8") as f:
-        f.write(s)
-
-    if verbose and isinstance(verbose, float):
-        metrics = df[key].array  # values to compare to floor
-        floor = verbose  # minimum metric floor to pass, i.e. = 0.29 mAP for YOLOv5n
-        assert all(x > floor for x in metrics if pd.notna(x)), f"Benchmark failure: metric(s) < floor {floor}"
-
-    return df
-
-
-class RF100Benchmark:
-    """Benchmark YOLO model performance across formats for speed and accuracy."""
-
-    def __init__(self):
-        """Function for initialization of RF100Benchmark."""
-        self.ds_names = []
-        self.ds_cfg_list = []
-        self.rf = None
-        self.val_metrics = ["class", "images", "targets", "precision", "recall", "map50", "map95"]
-
-    def set_key(self, api_key):
-        """
-        Set Roboflow API key for processing.
-
-        Args:
-            api_key (str): The API key.
-        """
-
-        check_requirements("roboflow")
-        from roboflow import Roboflow
-
-        self.rf = Roboflow(api_key=api_key)
-
-    def parse_dataset(self, ds_link_txt="datasets_links.txt"):
-        """
-        Parse dataset links and downloads datasets.
-
-        Args:
-            ds_link_txt (str): Path to dataset_links file.
-        """
-
-        (shutil.rmtree("rf-100"), os.mkdir("rf-100")) if os.path.exists("rf-100") else os.mkdir("rf-100")
-        os.chdir("rf-100")
-        os.mkdir("ultralytics-benchmarks")
-        safe_download("https://github.com/ultralytics/assets/releases/download/v0.0.0/datasets_links.txt")
-
-        with open(ds_link_txt, "r") as file:
-            for line in file:
-                try:
-                    _, url, workspace, project, version = re.split("/+", line.strip())
-                    self.ds_names.append(project)
-                    proj_version = f"{project}-{version}"
-                    if not Path(proj_version).exists():
-                        self.rf.workspace(workspace).project(project).version(version).download("yolov8")
-                    else:
-                        print("Dataset already downloaded.")
-                    self.ds_cfg_list.append(Path.cwd() / proj_version / "data.yaml")
-                except Exception:
-                    continue
-
-        return self.ds_names, self.ds_cfg_list
-
-    @staticmethod
-    def fix_yaml(path):
-        """
-        Function to fix YAML train and val path.
-
-        Args:
-            path (str): YAML file path.
-        """
-
-        with open(path, "r") as file:
-            yaml_data = yaml.safe_load(file)
-        yaml_data["train"] = "train/images"
-        yaml_data["val"] = "valid/images"
-        with open(path, "w") as file:
-            yaml.safe_dump(yaml_data, file)
-
-    def evaluate(self, yaml_path, val_log_file, eval_log_file, list_ind):
-        """
-        Model evaluation on validation results.
-
-        Args:
-            yaml_path (str): YAML file path.
-            val_log_file (str): val_log_file path.
-            eval_log_file (str): eval_log_file path.
-            list_ind (int): Index for current dataset.
-        """
-        skip_symbols = ["🚀", "⚠️", "💡", "❌"]
-        with open(yaml_path) as stream:
-            class_names = yaml.safe_load(stream)["names"]
-        with open(val_log_file, "r", encoding="utf-8") as f:
-            lines = f.readlines()
-            eval_lines = []
-            for line in lines:
-                if any(symbol in line for symbol in skip_symbols):
-                    continue
-                entries = line.split(" ")
-                entries = list(filter(lambda val: val != "", entries))
-                entries = [e.strip("\n") for e in entries]
-                eval_lines.extend(
-                    {
-                        "class": entries[0],
-                        "images": entries[1],
-                        "targets": entries[2],
-                        "precision": entries[3],
-                        "recall": entries[4],
-                        "map50": entries[5],
-                        "map95": entries[6],
-                    }
-                    for e in entries
-                    if e in class_names or (e == "all" and "(AP)" not in entries and "(AR)" not in entries)
-                )
-        map_val = 0.0
-        if len(eval_lines) > 1:
-            print("There's more dicts")
-            for lst in eval_lines:
-                if lst["class"] == "all":
-                    map_val = lst["map50"]
-        else:
-            print("There's only one dict res")
-            map_val = [res["map50"] for res in eval_lines][0]
-
-        with open(eval_log_file, "a") as f:
-            f.write(f"{self.ds_names[list_ind]}: {map_val}\n")
-
-
-class ProfileModels:
-    """
-    ProfileModels class for profiling different models on ONNX and TensorRT.
-
-    This class profiles the performance of different models, returning results such as model speed and FLOPs.
-
-    Attributes:
-        paths (list): Paths of the models to profile.
-        num_timed_runs (int): Number of timed runs for the profiling. Default is 100.
-        num_warmup_runs (int): Number of warmup runs before profiling. Default is 10.
-        min_time (float): Minimum number of seconds to profile for. Default is 60.
-        imgsz (int): Image size used in the models. Default is 640.
-
-    Methods:
-        profile(): Profiles the models and prints the result.
-
-    Example:
-        ```python
-        from ultralytics.utils.benchmarks import ProfileModels
-
-        ProfileModels(['yolov8n.yaml', 'yolov8s.yaml'], imgsz=640).profile()
-        ```
-    """
-
-    def __init__(
-        self,
-        paths: list,
-        num_timed_runs=100,
-        num_warmup_runs=10,
-        min_time=60,
-        imgsz=640,
-        half=True,
-        trt=True,
-        device=None,
-    ):
-        """
-        Initialize the ProfileModels class for profiling models.
-
-        Args:
-            paths (list): List of paths of the models to be profiled.
-            num_timed_runs (int, optional): Number of timed runs for the profiling. Default is 100.
-            num_warmup_runs (int, optional): Number of warmup runs before the actual profiling starts. Default is 10.
-            min_time (float, optional): Minimum time in seconds for profiling a model. Default is 60.
-            imgsz (int, optional): Size of the image used during profiling. Default is 640.
-            half (bool, optional): Flag to indicate whether to use half-precision floating point for profiling.
-            trt (bool, optional): Flag to indicate whether to profile using TensorRT. Default is True.
-            device (torch.device, optional): Device used for profiling. If None, it is determined automatically.
-        """
-        self.paths = paths
-        self.num_timed_runs = num_timed_runs
-        self.num_warmup_runs = num_warmup_runs
-        self.min_time = min_time
-        self.imgsz = imgsz
-        self.half = half
-        self.trt = trt  # run TensorRT profiling
-        self.device = device or torch.device(0 if torch.cuda.is_available() else "cpu")
-
-    def profile(self):
-        """Logs the benchmarking results of a model, checks metrics against floor and returns the results."""
-        files = self.get_files()
-
-        if not files:
-            print("No matching *.pt or *.onnx files found.")
-            return
-
-        table_rows = []
-        output = []
-        for file in files:
-            engine_file = file.with_suffix(".engine")
-            if file.suffix in {".pt", ".yaml", ".yml"}:
-                model = YOLO(str(file))
-                model.fuse()  # to report correct params and GFLOPs in model.info()
-                model_info = model.info()
-                if self.trt and self.device.type != "cpu" and not engine_file.is_file():
-                    engine_file = model.export(
-                        format="engine", half=self.half, imgsz=self.imgsz, device=self.device, verbose=False
-                    )
-                onnx_file = model.export(
-                    format="onnx", half=self.half, imgsz=self.imgsz, simplify=True, device=self.device, verbose=False
-                )
-            elif file.suffix == ".onnx":
-                model_info = self.get_onnx_model_info(file)
-                onnx_file = file
-            else:
-                continue
-
-            t_engine = self.profile_tensorrt_model(str(engine_file))
-            t_onnx = self.profile_onnx_model(str(onnx_file))
-            table_rows.append(self.generate_table_row(file.stem, t_onnx, t_engine, model_info))
-            output.append(self.generate_results_dict(file.stem, t_onnx, t_engine, model_info))
-
-        self.print_table(table_rows)
-        return output
-
-    def get_files(self):
-        """Returns a list of paths for all relevant model files given by the user."""
-        files = []
-        for path in self.paths:
-            path = Path(path)
-            if path.is_dir():
-                extensions = ["*.pt", "*.onnx", "*.yaml"]
-                files.extend([file for ext in extensions for file in glob.glob(str(path / ext))])
-            elif path.suffix in {".pt", ".yaml", ".yml"}:  # add non-existing
-                files.append(str(path))
-            else:
-                files.extend(glob.glob(str(path)))
-
-        print(f"Profiling: {sorted(files)}")
-        return [Path(file) for file in sorted(files)]
-
-    def get_onnx_model_info(self, onnx_file: str):
-        """Retrieves the information including number of layers, parameters, gradients and FLOPs for an ONNX model
-        file.
-        """
-        return 0.0, 0.0, 0.0, 0.0  # return (num_layers, num_params, num_gradients, num_flops)
-
-    @staticmethod
-    def iterative_sigma_clipping(data, sigma=2, max_iters=3):
-        """Applies an iterative sigma clipping algorithm to the given data times number of iterations."""
-        data = np.array(data)
-        for _ in range(max_iters):
-            mean, std = np.mean(data), np.std(data)
-            clipped_data = data[(data > mean - sigma * std) & (data < mean + sigma * std)]
-            if len(clipped_data) == len(data):
-                break
-            data = clipped_data
-        return data
-
-    def profile_tensorrt_model(self, engine_file: str, eps: float = 1e-3):
-        """Profiles the TensorRT model, measuring average run time and standard deviation among runs."""
-        if not self.trt or not Path(engine_file).is_file():
-            return 0.0, 0.0
-
-        # Model and input
-        model = YOLO(engine_file)
-        input_data = np.random.rand(self.imgsz, self.imgsz, 3).astype(np.float32)  # must be FP32
-
-        # Warmup runs
-        elapsed = 0.0
-        for _ in range(3):
-            start_time = time.time()
-            for _ in range(self.num_warmup_runs):
-                model(input_data, imgsz=self.imgsz, verbose=False)
-            elapsed = time.time() - start_time
-
-        # Compute number of runs as higher of min_time or num_timed_runs
-        num_runs = max(round(self.min_time / (elapsed + eps) * self.num_warmup_runs), self.num_timed_runs * 50)
-
-        # Timed runs
-        run_times = []
-        for _ in TQDM(range(num_runs), desc=engine_file):
-            results = model(input_data, imgsz=self.imgsz, verbose=False)
-            run_times.append(results[0].speed["inference"])  # Convert to milliseconds
-
-        run_times = self.iterative_sigma_clipping(np.array(run_times), sigma=2, max_iters=3)  # sigma clipping
-        return np.mean(run_times), np.std(run_times)
-
-    def profile_onnx_model(self, onnx_file: str, eps: float = 1e-3):
-        """Profiles an ONNX model by executing it multiple times and returns the mean and standard deviation of run
-        times.
-        """
-        check_requirements("onnxruntime")
-        import onnxruntime as ort
-
-        # Session with either 'TensorrtExecutionProvider', 'CUDAExecutionProvider', 'CPUExecutionProvider'
-        sess_options = ort.SessionOptions()
-        sess_options.graph_optimization_level = ort.GraphOptimizationLevel.ORT_ENABLE_ALL
-        sess_options.intra_op_num_threads = 8  # Limit the number of threads
-        sess = ort.InferenceSession(onnx_file, sess_options, providers=["CPUExecutionProvider"])
-
-        input_tensor = sess.get_inputs()[0]
-        input_type = input_tensor.type
-        dynamic = not all(isinstance(dim, int) and dim >= 0 for dim in input_tensor.shape)  # dynamic input shape
-        input_shape = (1, 3, self.imgsz, self.imgsz) if dynamic else input_tensor.shape
-
-        # Mapping ONNX datatype to numpy datatype
-        if "float16" in input_type:
-            input_dtype = np.float16
-        elif "float" in input_type:
-            input_dtype = np.float32
-        elif "double" in input_type:
-            input_dtype = np.float64
-        elif "int64" in input_type:
-            input_dtype = np.int64
-        elif "int32" in input_type:
-            input_dtype = np.int32
-        else:
-            raise ValueError(f"Unsupported ONNX datatype {input_type}")
-
-        input_data = np.random.rand(*input_shape).astype(input_dtype)
-        input_name = input_tensor.name
-        output_name = sess.get_outputs()[0].name
-
-        # Warmup runs
-        elapsed = 0.0
-        for _ in range(3):
-            start_time = time.time()
-            for _ in range(self.num_warmup_runs):
-                sess.run([output_name], {input_name: input_data})
-            elapsed = time.time() - start_time
-
-        # Compute number of runs as higher of min_time or num_timed_runs
-        num_runs = max(round(self.min_time / (elapsed + eps) * self.num_warmup_runs), self.num_timed_runs)
-
-        # Timed runs
-        run_times = []
-        for _ in TQDM(range(num_runs), desc=onnx_file):
-            start_time = time.time()
-            sess.run([output_name], {input_name: input_data})
-            run_times.append((time.time() - start_time) * 1000)  # Convert to milliseconds
-
-        run_times = self.iterative_sigma_clipping(np.array(run_times), sigma=2, max_iters=5)  # sigma clipping
-        return np.mean(run_times), np.std(run_times)
-
-    def generate_table_row(self, model_name, t_onnx, t_engine, model_info):
-        """Generates a formatted string for a table row that includes model performance and metric details."""
-        layers, params, gradients, flops = model_info
-        return (
-            f"| {model_name:18s} | {self.imgsz} | - | {t_onnx[0]:.2f} ± {t_onnx[1]:.2f} ms | {t_engine[0]:.2f} ± "
-            f"{t_engine[1]:.2f} ms | {params / 1e6:.1f} | {flops:.1f} |"
-        )
-
-    @staticmethod
-    def generate_results_dict(model_name, t_onnx, t_engine, model_info):
-        """Generates a dictionary of model details including name, parameters, GFLOPS and speed metrics."""
-        layers, params, gradients, flops = model_info
-        return {
-            "model/name": model_name,
-            "model/parameters": params,
-            "model/GFLOPs": round(flops, 3),
-            "model/speed_ONNX(ms)": round(t_onnx[0], 3),
-            "model/speed_TensorRT(ms)": round(t_engine[0], 3),
-        }
-
-    @staticmethod
-    def print_table(table_rows):
-        """Formats and prints a comparison table for different models with given statistics and performance data."""
-        gpu = torch.cuda.get_device_name(0) if torch.cuda.is_available() else "GPU"
-        header = (
-            f"| Model | size<br><sup>(pixels) | mAP<sup>val<br>50-95 | Speed<br><sup>CPU ONNX<br>(ms) | "
-            f"Speed<br><sup>{gpu} TensorRT<br>(ms) | params<br><sup>(M) | FLOPs<br><sup>(B) |"
-        )
-        separator = (
-            "|-------------|---------------------|--------------------|------------------------------|"
-            "-----------------------------------|------------------|-----------------|"
-        )
-
-        print(f"\n\n{header}")
-        print(separator)
-        for row in table_rows:
-            print(row)
->>>>>>> 9f22f451
+            print(row)