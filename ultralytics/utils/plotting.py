--- conflicted
+++ resolved
@@ -961,25 +961,6 @@
 
 @threaded
 def plot_images(
-<<<<<<< HEAD
-    images,
-    batch_idx,
-    cls,
-    attributes=np.zeros(0, dtype=np.float32),
-    bboxes=np.zeros(0, dtype=np.float32),
-    confs=None,
-    masks=np.zeros(0, dtype=np.uint8),
-    kpts=np.zeros((0, 51), dtype=np.float32),
-    paths=None,
-    fname="images.jpg",
-    names=None,
-    on_plot=None,
-    max_subplots=16,
-    save=True,
-    conf_thres=0.25,
-):
-    """Plot image grid with labels."""
-=======
     images: Union[torch.Tensor, np.ndarray],
     batch_idx: Union[torch.Tensor, np.ndarray],
     cls: Union[torch.Tensor, np.ndarray],
@@ -1023,7 +1004,6 @@
         This function supports both tensor and numpy array inputs. It will automatically
         convert tensor inputs to numpy arrays for processing.
     """
->>>>>>> 5f7d76e2
     if isinstance(images, torch.Tensor):
         images = images.cpu().float().numpy()
     if isinstance(cls, torch.Tensor):
