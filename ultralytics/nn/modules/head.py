--- conflicted
+++ resolved
@@ -306,13 +306,9 @@
 
 
 class WorldDetect(Detect):
-<<<<<<< HEAD
+    """Head for integrating YOLOv8 detection models with semantic understanding from text embeddings."""
+
     def __init__(self, nc=80, embed=512, with_bn=False, ch=(), norm_type=None):
-=======
-    """Head for integrating YOLOv8 detection models with semantic understanding from text embeddings."""
-
-    def __init__(self, nc=80, embed=512, with_bn=False, ch=()):
->>>>>>> 47ff2b4a
         """Initialize YOLOv8 detection layer with nc classes and layer channels ch."""
         super().__init__(nc, ch)
         c3 = max(ch[0], min(self.nc, 100))
